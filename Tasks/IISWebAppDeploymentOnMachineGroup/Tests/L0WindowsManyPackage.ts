import ma = require('vsts-task-lib/mock-answer');
import tmrm = require('vsts-task-lib/mock-run');
import path = require('path');

let taskPath = path.join(__dirname, '..', 'deployiiswebapp.js');
let tr: tmrm.TaskMockRunner = new tmrm.TaskMockRunner(taskPath);

tr.setInput('WebSiteName', 'mytestwebsite');
tr.setInput('Package', 'webAppPkgPattern/**/*.zip');

process.env["SYSTEM_DEFAULTWORKINGDIRECTORY"] =  "DefaultWorkingDirectory";

// provide answers for task mock
let a: ma.TaskLibAnswers = <ma.TaskLibAnswers>{
    "stats": {
    	"webAppPkg.zip": {
    		"isFile": true
    	}
    },
<<<<<<< HEAD
    "osType": {
        "osType": "Windows"
    },
    "checkPath": {
        "cmd": true,
        "webAppPkgPattern": true
    },
    "exec": {
        "cmd /C DefaultWorkingDirectory\\msDeployCommand.bat": {
            "code": 0,
            "stdout": "Executed Successfully"
        },
        "cmd /C DefaultWorkingDirectory\\msDeployParam.bat": {
            "code": 0,
            "stdout": "Executed Successfully"
        }
    },
=======
>>>>>>> ca7122ec
    "exist": {
    	"webAppPkg.zip": true,
    }, 
    "glob": {
<<<<<<< HEAD
        "webAppPkgPattern" : ["webAppPkg1", "webAppPkg2"],
        "Invalid_webAppPkg" : [],
        "webAppPkg.zip": ["webAppPkg.zip"],
        "webAppPkg": ["webAppPkg"]
    },
    "getVariable": {
        "System.DefaultWorkingDirectory": "DefaultWorkingDirectory",
		"build.sourceVersion": "46da24f35850f455185b9188b4742359b537076f",
		"build.buildId": 1,
		"release.releaseId": 1,
		"build.buildNumber": 1,
		"release.releaseName": "Release-1",
		"build.repository.provider": "TfsGit",
		"build.repository.name": "MyFirstProject",
		"system.TeamFoundationCollectionUri": "https://abc.visualstudio.com/",
		"system.teamProject": "MyFirstProject",
		"build.sourceVersionAuthor": "author",
		"release.releaseUri": "vstfs:///ReleaseManagement/Release/1",
		"agent.name": "agent"
    },
    "find": {
        "webAppPkgPattern/": ["webAppPkgPattern/webAppPkg1.zip", "webAppPkgPattern/webAppPkg2.zip"]
=======
        "webAppPkgPattern" : ["webAppPkg1", "webAppPkg2"]
>>>>>>> ca7122ec
    }
}

tr.setAnswers(a);
tr.run();<|MERGE_RESOLUTION|>--- conflicted
+++ resolved
@@ -17,57 +17,19 @@
     		"isFile": true
     	}
     },
-<<<<<<< HEAD
-    "osType": {
-        "osType": "Windows"
-    },
+
     "checkPath": {
         "cmd": true,
         "webAppPkgPattern": true
     },
-    "exec": {
-        "cmd /C DefaultWorkingDirectory\\msDeployCommand.bat": {
-            "code": 0,
-            "stdout": "Executed Successfully"
-        },
-        "cmd /C DefaultWorkingDirectory\\msDeployParam.bat": {
-            "code": 0,
-            "stdout": "Executed Successfully"
-        }
-    },
-=======
->>>>>>> ca7122ec
     "exist": {
     	"webAppPkg.zip": true,
+        "webAppPkg": true
     }, 
-    "glob": {
-<<<<<<< HEAD
-        "webAppPkgPattern" : ["webAppPkg1", "webAppPkg2"],
-        "Invalid_webAppPkg" : [],
-        "webAppPkg.zip": ["webAppPkg.zip"],
-        "webAppPkg": ["webAppPkg"]
-    },
-    "getVariable": {
-        "System.DefaultWorkingDirectory": "DefaultWorkingDirectory",
-		"build.sourceVersion": "46da24f35850f455185b9188b4742359b537076f",
-		"build.buildId": 1,
-		"release.releaseId": 1,
-		"build.buildNumber": 1,
-		"release.releaseName": "Release-1",
-		"build.repository.provider": "TfsGit",
-		"build.repository.name": "MyFirstProject",
-		"system.TeamFoundationCollectionUri": "https://abc.visualstudio.com/",
-		"system.teamProject": "MyFirstProject",
-		"build.sourceVersionAuthor": "author",
-		"release.releaseUri": "vstfs:///ReleaseManagement/Release/1",
-		"agent.name": "agent"
-    },
     "find": {
         "webAppPkgPattern/": ["webAppPkgPattern/webAppPkg1.zip", "webAppPkgPattern/webAppPkg2.zip"]
-=======
-        "webAppPkgPattern" : ["webAppPkg1", "webAppPkg2"]
->>>>>>> ca7122ec
     }
+     
 }
 
 tr.setAnswers(a);
