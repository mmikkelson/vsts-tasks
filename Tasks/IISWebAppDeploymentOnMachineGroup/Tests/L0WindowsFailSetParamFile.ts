--- conflicted
+++ resolved
@@ -16,53 +16,12 @@
     	"webAppPkg.zip": {
     		"isFile": true
     	},
-<<<<<<< HEAD
-        "parameterFilePresent.xml": {
-            "isFile" : true
-        },
-        "parameterFileUser.xml": {
-            "isFile" : true
-        }
-    },
-     "checkPath": {
-        "cmd" : true,
-        "webAppPkg.zip": true,
-        "webAppPkg": true
-    },
-    "osType": {
-        "osType": "Windows"
-    },
-	 "rmRF": {
-        "DefaultWorkingDirectory\\msDeployCommand.bat": {
-            "success": true
-        }
-    },
-    "exec": {
-        "cmd /C DefaultWorkingDirectory\\msDeployCommand.bat": {
-            "code" : 0,
-            "stdout": "Executed Successfully"
-        },
-        "cmd /C DefaultWorkingDirectory\\msDeployParam.bat": {
-            "code" : 0,
-            "stdout": "Executed Successfully"
-=======
         "invalidparameterFile.xml": {
             "isFile" : false
->>>>>>> ca7122ec
         }
     },
     "exist": {
     	"webAppPkg.zip": true
-    },
-<<<<<<< HEAD
-    "getVariable": {
-    	"SYSTEM_DEFAULTWORKINGDIRECTORY": "defaultWorkingDirectory",
-        "System.DefaultWorkingDirectory" : "DefaultWorkingDirectory",
-        "build.sourcesDirectory": "DefaultWorkingDirectory"
-=======
-    "glob": {
-        "webAppPkg.zip": ["webAppPkg.zip"]
->>>>>>> ca7122ec
     }
 };
 
