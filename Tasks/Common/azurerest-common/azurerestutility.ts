--- conflicted
+++ resolved
@@ -218,9 +218,6 @@
     return deferred.promise;
 }
 
-<<<<<<< HEAD
-export async function getWebAppAppSettings(endpoint, webAppName: string, resourceGroupName: string, deployToSlotFlag: boolean, slotName: string/*, appSettings: Object*/)
-=======
 export async function updateAzureRMWebAppConfigDetails(SPN, webAppName: string, resourceGroupName: string, deployToSlotFlag: boolean, slotName: string, configDetails: string) {
 
     var deferred = Q.defer<any>();
@@ -252,7 +249,6 @@
 }
 
 export async function getWebAppAppSettings(SPN, webAppName: string, resourceGroupName: string, deployToSlotFlag: boolean, slotName: string/*, appSettings: Object*/)
->>>>>>> 350372b2
 {
     var deferred = Q.defer<any>();
     var accessToken = await getAuthorizationToken(endpoint);
