--- conflicted
+++ resolved
@@ -8,10 +8,7 @@
         "AZ_ServicePrincipalError": "There was an error with the service principal used for the deployment.",
         "AZ_ServicePrincipalAuthNotSupportedAzureVersion0": "Service principal authentication is not supported in version '{0}' of the Azure module.",
         "AZ_UnsupportedAuthScheme0": "Unsupported authentication scheme '{0}' for Azure endpoint.",
-<<<<<<< HEAD
+        "AZ_AvailableModules": "The list of available {0} modules:",
         "AZ_InvalidARMEndpoint": "Specified AzureRM endpoint is invalid."
-=======
-        "AZ_AvailableModules": "The list of available {0} modules:"
->>>>>>> a4dce1cc
     }
 }