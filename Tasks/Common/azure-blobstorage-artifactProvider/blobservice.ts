import artifactProviders = require('artifact-engine/Providers');
import azureBlobProvider = require('./azureBlobStorageProvider');
import artifactProcessor = require('artifact-engine/Engine');
import models = require('artifact-engine/Models');
import path = require('path');
import util = require('util');

export class BlobService {
    private _storageAccountName: string;
    private _storageAccessKey: string;
    private _host: string;

    public constructor(storageAccountName: string, storageAccessKey: string, host?: string) {
        this._storageAccountName = storageAccountName;
        this._storageAccessKey = storageAccessKey;
        this._host = host;
    }

    public async uploadBlobs(source: string, container: string, prefixFolderPath?: string, itemPattern?: string): Promise<string[]> {
        var fileProvider = new artifactProviders.FilesystemProvider(source);
        var azureProvider = new azureBlobProvider.AzureBlobProvider(this._storageAccountName, container, this._storageAccessKey, prefixFolderPath, this._host);
        var processor = new artifactProcessor.ArtifactEngine();
        var processorOptions = new artifactProcessor.ArtifactEngineOptions();
        if (itemPattern) {
            processorOptions.itemPattern = itemPattern;
        }

        var uploadedItemTickets = await processor.processItems(fileProvider, azureProvider);

        var uploadedUrls: string[] = [];
        uploadedItemTickets.forEach((ticket: models.ArtifactDownloadTicket) => {
            if (ticket.state === models.TicketState.Processed && ticket.artifactItem.itemType === models.ItemType.File) {
                uploadedUrls.push(ticket.artifactItem.metadata[models.Constants.DestinationUrlKey]);
            }
        });

        return uploadedUrls;
    }

    public async downloadBlobs(destination: string, container: string, prefixFolderPath?: string, itemPattern?: string, addPrefixToDownloadedItems?: boolean): Promise<void> {
        var fileProvider = new artifactProviders.FilesystemProvider(destination);
<<<<<<< HEAD
        var azureProvider = new azureBlobProvider.AzureBlobProvider(this._storageAccountName, container, this._storageAccessKey, prefixFolderPath, this._host, true);
=======
        var azureProvider = new azureBlobProvider.AzureBlobProvider(this._storageAccountName, container, this._storageAccessKey, prefixFolderPath, this._host, !!addPrefixToDownloadedItems);
>>>>>>> 2c78c771
        var processor = new artifactProcessor.ArtifactEngine();
        var processorOptions = new artifactProcessor.ArtifactEngineOptions();
        if (itemPattern) {
            processorOptions.itemPattern = itemPattern;
        }

        await processor.processItems(azureProvider, fileProvider, processorOptions);
    }
}<|MERGE_RESOLUTION|>--- conflicted
+++ resolved
@@ -39,11 +39,7 @@
 
     public async downloadBlobs(destination: string, container: string, prefixFolderPath?: string, itemPattern?: string, addPrefixToDownloadedItems?: boolean): Promise<void> {
         var fileProvider = new artifactProviders.FilesystemProvider(destination);
-<<<<<<< HEAD
-        var azureProvider = new azureBlobProvider.AzureBlobProvider(this._storageAccountName, container, this._storageAccessKey, prefixFolderPath, this._host, true);
-=======
         var azureProvider = new azureBlobProvider.AzureBlobProvider(this._storageAccountName, container, this._storageAccessKey, prefixFolderPath, this._host, !!addPrefixToDownloadedItems);
->>>>>>> 2c78c771
         var processor = new artifactProcessor.ArtifactEngine();
         var processorOptions = new artifactProcessor.ArtifactEngineOptions();
         if (itemPattern) {
