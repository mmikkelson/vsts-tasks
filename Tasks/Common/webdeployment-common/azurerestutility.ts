--- conflicted
+++ resolved
@@ -87,7 +87,6 @@
  * 
  * @returns (JSON)
  */
-<<<<<<< HEAD
 export async function getAzureRMWebAppPublishProfile(endPoint, webAppName: string, resourceGroupName: string, deployToSlotFlag: boolean, slotName: string) {
 
     var accessToken = await getAuthorizationToken(endPoint);
@@ -105,10 +104,6 @@
         tl.debug('AzureRM Resource Group Name : ' + resourceGroupName);
     }
 
-=======
-export async function getAzureRMWebAppPublishProfile(SPN, webAppName: string, resourceGroupName: string, deployToSlotFlag: boolean, slotName: string) {
-    
->>>>>>> 171058ac
     var deferred = Q.defer();
     var slotUrl = deployToSlotFlag ? "/slots/" + slotName : "";
 
