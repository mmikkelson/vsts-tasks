--- conflicted
+++ resolved
@@ -33,13 +33,8 @@
     if(setParametersFile != null) {
         setParametersFileName = setParametersFile.slice(setParametersFile.lastIndexOf('\\') + 1, setParametersFile.length);
     }
-<<<<<<< HEAD
     var isParamFilePresentInPackage = isFolderBasedDeployment ? false : await msDeployUtility.containsParamFile(webDeployPkg);
 
-=======
-    var isParamFilePresentInPackage = isFolderBasedDeployment ? false : await utility.isMSDeployPackage(webDeployPkg);
-    var msDeployPath = await msDeployUtility.getMSDeployFullPath();
->>>>>>> e67cf7f7
     var msDeployCmdArgs = msDeployUtility.getMSDeployCmdArgs(webDeployPkg, webAppName, publishingProfile, removeAdditionalFilesFlag,
         excludeFilesFromAppDataFlag, takeAppOfflineFlag, virtualApplication, setParametersFileName, additionalArguments, isParamFilePresentInPackage, isFolderBasedDeployment, 
         useWebDeploy);
