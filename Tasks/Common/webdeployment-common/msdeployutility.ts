--- conflicted
+++ resolved
@@ -102,14 +102,6 @@
     var fd = fs.openSync(parameterFile, "w");
     var outputObj = fs.createWriteStream("",{"fd": fd});
     
-<<<<<<< HEAD
-    var silentCommand = '@echo off \n';
-    var msDeployCommand = '"' + msDeployPath + '" ' + msDeployCheckParamFileCmdArgs + " > \"" + parameterFile + "\"";
-    var batchCommand = silentCommand + msDeployCommand;
-
-    tl.writeFile(msDeployParamFile, batchCommand);
-    console.log(tl.loc("Runningcommand", msDeployCommand));
-=======
     try {
         var msDeployCheckParamFileCmdArgs = "-verb:getParameters -source:package=\'" + webAppPackage + "\'";
         await tl.exec("msdeploy", msDeployCheckParamFileCmdArgs, <any>{ failOnStdErr: true, outStream: outputObj });
@@ -120,7 +112,6 @@
     finally {
         fs.closeSync(fd);
     }
->>>>>>> ca7122ec
 
     var paramContentXML = fs.readFileSync(parameterFile);
     paramContentXML = paramContentXML.slice(paramContentXML.indexOf('\n') + 1, paramContentXML.length);
