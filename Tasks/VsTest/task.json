{
  "id": "EF087383-EE5E-42C7-9A53-AB56C98420F9",
  "name": "VSTest",
  "friendlyName": "Visual Studio Test",
  "description": "Run tests with Visual Studio test runner",
  "category": "Test",
  "visibility": [
                "Build",
                "Release"
                ],
  "author": "Microsoft Corporation",
  "version": {
    "Major": 1,
    "Minor": 0,
<<<<<<< HEAD
    "Patch": 12
=======
    "Patch": 13
>>>>>>> 7ad46946
  },
  "demands": [
    "vstest"
  ],
  "minimumAgentVersion": "1.83.0",
  "groups": [
    {
      "name": "advanced",
      "displayName": "Advanced",
      "isExpanded": false
    }
  ],
  "inputs": [
    {
      "name": "testAssembly",
      "type": "filePath",
      "label": "Test Assembly",
      "defaultValue": "**\\*test*.dll;-:**\\obj\\**",
      "required": true,
      "helpMarkDown": "Test binaries to run tests on.  Wildcards can be used.  For example, `**\\*test*.dll;-:**\\obj\\**` for all dlls with test in name while excluding files in any sub-directory named obj."
    },
    {
      "name": "testFiltercriteria",
      "type": "string",
      "label": "Test Filter criteria",
      "defaultValue": "",
      "required": false,
      "helpMarkDown": "Filter criteria for the tests."
    },
    {
      "name": "platform", 
      "type": "string", 
      "label": "Platform", 
      "defaultValue":"", 
      "required":false,
      "helpMarkDown": "Platform against which the tests should be reported. If you have defined a variable for platform in your build task, use that here."
    },
    {
      "name": "configuration", 
      "type": "string", 
      "label": "Configuration", 
      "defaultValue":"", 
      "required":false, 
      "helpMarkDown": "Configuration against which the tests should be reported. If you have defined a variable for configuration in your build task, use that here."
    },
    {
      "name": "runSettingsFile",
      "type": "filePath",
      "label": "Run Settings File",
      "defaultValue": "",
      "required": false,
      "helpMarkDown": "Path to runsettings file on disk or choose file from the repository."
    },
    {
      "name": "overrideTestrunParameters",
      "type": "string",
      "label": "Override TestRun Parameters",
      "defaultValue": "",
      "required": false,
      "helpMarkDown": "Override parameters defined in the TestRunParameters section of runsettings file. For example: Platform=$(platform);Port=8080"      
    },
    {
      "name": "codeCoverageEnabled",
      "type": "boolean",
      "label": "Code Coverage Enabled",
      "defaultValue": "False",
      "required": false,
      "helpMarkDown": "Whether code coverage needs to be enabled.",
      "groupName":"advanced"
    },    
    {
      "name": "vsTestVersion",
      "type": "pickList",
      "label": "VSTest version",
      "defaultValue": "latest",
      "required": false,
      "helpMarkDown": "The version of VSTest to use.",
      "groupName":"advanced",
      "options": {
                "latest":  "Latest",
                "14.0": "Visual Studio 2015",
                "12.0": "Visual Studio 2013"
            }
    },
    {
      "name": "pathtoCustomTestAdapters",
      "type": "string",
      "label": "Path to Custom Test Adapters",
      "defaultValue": "",
      "required": false,
      "helpMarkDown": "Path to custom adapters.",
      "groupName":"advanced"
    },
    {
      "name": "otherConsoleOptions",
      "type": "string",
      "label": "Other console options",
      "defaultValue": "",
      "required": false,
      "helpMarkDown": "Other console options.",
      "groupName": "advanced"
    }
  ],
  "instanceNameFormat": "Test Assemblies $(testAssembly)",
  "execution": {
    "PowerShell": {
      "target": "$(currentDirectory)\\VSTest.ps1",
      "argumentFormat": "",
      "workingDirectory": "$(currentDirectory)"
    }
  }
}<|MERGE_RESOLUTION|>--- conflicted
+++ resolved
@@ -12,11 +12,7 @@
   "version": {
     "Major": 1,
     "Minor": 0,
-<<<<<<< HEAD
-    "Patch": 12
-=======
     "Patch": 13
->>>>>>> 7ad46946
   },
   "demands": [
     "vstest"
