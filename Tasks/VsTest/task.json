{
    "id": "EF087383-EE5E-42C7-9A53-AB56C98420F9",
    "name": "VSTest",
    "friendlyName": "Visual Studio Test",
    "description": "Run tests with Visual Studio test runner",
    "helpMarkDown": "[More Information](https://go.microsoft.com/fwlink/?LinkId=835764)",
    "category": "Test",
    "visibility": [
        "Build",
        "Release"
    ],
    "runsOn": [
        "Agent",
        "DeploymentGroup"
    ],
    "author": "Microsoft Corporation",
    "version": {
        "Major": 2,
<<<<<<< HEAD
        "Minor": 2,
        "Patch": 11
=======
        "Minor": 3,
        "Patch": 2
>>>>>>> 737c7c1c
    },
    "demands": [
        "vstest"
    ],
    "releaseNotes": "<ul><li><b>Run tests using agent phase:</b>Unified agent across Build, Release and Test allows for automation agents to be used for testing purposes as well. You can now run Visual Studio tests in various modes: single agent, distributed test run using multi-agent setting and multi-config mode to replicate tests in different configurations.</li><li><b>Test Impact Analysis:</b> Automatically select and run only the tests needed to validate the code change.</li><li>Support for minimatch patterns for specifying test assemblies.</li></ul><p><a href=\"https://aka.ms/testingwithphases\" target=\"_blank\">More information</a></p>",
    "minimumAgentVersion": "2.103.0",
    "groups": [
        {
            "name": "testSelection",
            "displayName": "Test selection",
            "isExpanded": true
        },
        {
            "name": "executionOptions",
            "displayName": "Execution options",
            "isExpanded": true
        },
        {
            "name": "advancedExecutionOptions",
            "displayName": "Advanced execution options",
            "isExpanded": false
        },
        {
            "name": "reportingOptions",
            "displayName": "Reporting options",
            "isExpanded": true
        }
    ],
    "inputs": [
        {
            "name": "testSelector",
            "type": "pickList",
            "label": "Select tests using",
            "defaultValue": "testAssemblies",
            "required": true,
            "helpMarkDown": "<ul><li><b>Test assembly: </b>Use this option to specify one or more test assemblies that contain your tests. You can optionally specify a filter criteria to select only specific tests.</li><li><b>Test plan: </b>Use this option to run tests from your test plan that have an automated test method associated with it.</li><li><b>Test run: </b>Use this option when you are setting up an environment to run tests from the Test hub. This option should not be used when running tests in a continuous integration / continuous deployment (CI/CD) pipeline.</li>",
            "groupName": "testSelection",
            "options": {
                "testAssemblies": "Test assemblies",
                "testPlan": "Test plan",
                "testRun": "Test run"
            }
        },
        {
            "name": "testAssemblyVer2",
            "type": "multiLine",
            "label": "Test assemblies",
            "defaultValue": "**\\*test*.dll\n!**\\*TestAdapter.dll\n!**\\obj\\**",
            "required": true,
            "helpMarkDown": "Run tests from the specified files. The file paths are relative to the search folder. Supports multiple lines of minimatch patterns. [More Information](https://aka.ms/minimatchexamples)",
            "groupName": "testSelection",
            "properties": {
                "rows": "3",
                "resizable": "true"
            },
            "visibleRule": "testSelector = testAssemblies"
        },
        {
            "name": "testPlan",
            "type": "pickList",
            "label": "Test plan",
            "defaultValue": "",
            "required": true,
            "helpMarkDown": "Select a test plan containing test suites with automated test cases.",
            "groupName": "testSelection",
            "properties": {
                "DisableManageLink": "True"
            },
            "visibleRule": "testSelector = testPlan"
        },
        {
            "name": "testSuite",
            "type": "pickList",
            "label": "Test suite",
            "defaultValue": "",
            "required": true,
            "helpMarkDown": "Select one or more test suites containing automated test cases. Test case work items must be associated with an automated test method. [Learn more.](https://go.microsoft.com/fwlink/?linkid=847773",
            "groupName": "testSelection",
            "properties": {
                "MultiSelect": "True",
                "DisableManageLink": "True"
            },
            "visibleRule": "testSelector = testPlan"
        },
        {
            "name": "testConfiguration",
            "type": "pickList",
            "label": "Test configuration",
            "defaultValue": "",
            "required": true,
            "helpMarkDown": "Select Test Configuration.",
            "groupName": "testSelection",
            "properties": {
                "DisableManageLink": "True"
            },
            "visibleRule": "testSelector = testPlan"
        },
        {
            "name": "tcmTestRun",
            "type": "string",
            "label": "Test Run",
            "defaultValue": "$(test.RunId)",
            "required": false,
            "helpMarkDown": "Test run based selection is used when triggering automated test runs from the test hub. This option cannot be used for running tests in the CI/CD pipeline.",
            "groupName": "testSelection",
            "properties": {
                "rows": "3",
                "resizable": "true"
            },
            "visibleRule": "testSelector = testRun"
        },
        {
            "name": "searchFolder",
            "type": "string",
            "label": "Search folder",
            "defaultValue": "$(System.DefaultWorkingDirectory)",
            "required": true,
            "helpMarkDown": "Folder to search for the test assemblies.",
            "groupName": "testSelection"
        },
        {
            "name": "testFiltercriteria",
            "type": "string",
            "label": "Test filter criteria",
            "defaultValue": "",
            "required": false,
            "helpMarkDown": "Additional criteria to filter tests from Test assemblies. For example: `Priority=1|Name=MyTestMethod`. [More information](https://msdn.microsoft.com/en-us/library/jj155796.aspx)",
            "groupName": "testSelection",
            "visibleRule": "testSelector = testAssemblies"
        },
        {
            "name": "runOnlyImpactedTests",
            "type": "boolean",
            "label": "Run only impacted tests",
            "defaultValue": "False",
            "required": false,
            "helpMarkDown": "Automatically select, and run only the tests needed to validate the code change. [More information](https://aka.ms/tialearnmore)",
            "groupName": "testSelection",
            "visibleRule": "testSelector = testAssemblies"
        },
        {
            "name": "runAllTestsAfterXBuilds",
            "type": "string",
            "label": "Number of builds after which all tests should be run",
            "defaultValue": "50",
            "required": false,
            "helpMarkDown": "Number of builds after which to automatically run all tests. Test Impact Analysis stores the mapping between test cases and source code. It is recommended to regenerate the mapping by running all tests, on a regular basis.",
            "groupName": "testSelection",
            "visibleRule": "testSelector = testAssemblies && runOnlyImpactedTests = true"
        },
        {
            "name": "uiTests",
            "type": "boolean",
            "label": "Test mix contains UI tests",
            "defaultValue": "false",
            "required": false,
            "helpMarkDown": "To run UI tests, ensure that the agent is set to run in interactive mode. Setting up an agent to run interactively must be done before queueing the build / release. Checking this box does <b>not</b> configure the agent in interactive mode automatically. This option in the task is to only serve as a reminder to configure agent appropriately to avoid failures. <br><br>Hosted agents cannot be used to run UI tests.<br> [More information](https://aka.ms/uitestmoreinfo).",
            "groupName": "testSelection"
        },
        {
            "name": "vstestLocationMethod",
            "type": "radio",
            "label": "Select test platform using",
            "required": false,
            "groupName": "executionOptions",
            "defaultValue": "version",
            "options": {
                "version": "Version",
                "location": "Specific location"
            }
        },
        {
            "name": "vsTestVersion",
            "type": "pickList",
            "label": "Test platform version",
            "defaultValue": "latest",
            "required": false,
            "helpMarkDown": "The version of Visual Studio test to use. If latest is specified it chooses Visual Studio 2017 or Visual Studio 2015 depending on what is installed. Visual Studio 2013 is not supported. To run tests without needing Visual Studio on the agent, use the ‘Installed by tools installer’ option. Be sure to include the ‘Visual Studio Test Platform Installer’ task to acquire the test platform from nuget.",
            "visibleRule": "vstestLocationMethod = version",
            "groupName": "executionOptions",
            "options": {
                "latest": "Latest",
                "15.0": "Visual Studio 2017",
                "14.0": "Visual Studio 2015",
                "toolsInstaller":"Installed by Tools Installer"
            }
        },
        {
            "name": "vstestLocation",
            "type": "string",
            "label": "Path to vstest.console.exe",
            "defaultValue": "",
            "required": false,
            "helpMarkDown": "Optionally supply the path to VSTest.",
            "visibleRule": "vstestLocationMethod = location",
            "groupName": "executionOptions"
        },
        {
            "name": "runSettingsFile",
            "type": "filePath",
            "label": "Settings file",
            "defaultValue": "",
            "required": false,
            "helpMarkDown": "Path to runsettings or testsettings file to use with the tests.",
            "groupName": "executionOptions"
        },
        {
            "name": "overrideTestrunParameters",
            "type": "multiLine",
            "label": "Override test run parameters",
            "defaultValue": "",
            "required": false,
            "helpMarkDown": "Override parameters defined in the `TestRunParameters` section of runsettings file or `Properties` section of testsettings file. For example: `-key1 value1 -key2 value2`. Note: Properties specified in testsettings file can be accessed via the TestContext using Visual Studio 2017 Update 4 or higher ",
            "properties": {
                "rows": "3",
                "resizable": "true",
                "editorExtension": "ms.vss-services-azure.parameters-grid"
            },
            "groupName": "executionOptions"
        },
        {
            "name": "pathtoCustomTestAdapters",
            "type": "string",
            "label": "Path to custom test adapters",
            "defaultValue": "",
            "required": false,
            "helpMarkDown": "Directory path to custom test adapters. Adapters residing in the same folder as the test assemblies are automatically discovered.",
            "groupName": "executionOptions"
        },
        {
            "name": "runInParallel",
            "type": "boolean",
            "label": "Run tests in parallel on multi-core machines",
            "defaultValue": "False",
            "required": false,
            "helpMarkDown": "If set, tests will run in parallel leveraging available cores of the machine. This will override the MaxCpuCount if specified in your runsettings file. [Click here](https://aka.ms/paralleltestexecution) to learn more about how tests are run in parallel.",
            "groupName": "executionOptions"
        },
        {
            "name": "runTestsInIsolation",
            "type": "boolean",
            "label": "Run tests in isolation",
            "defaultValue": "False",
            "required": false,
            "helpMarkDown": "Runs the tests in an isolated process. This makes vstest.console.exe process less likely to be stopped on an error in the tests, but tests might run slower. This option currently cannot be used when running with the multi-agent phase setting.",
            "groupName": "executionOptions"
        },
        {
            "name": "codeCoverageEnabled",
            "type": "boolean",
            "label": "Code coverage enabled",
            "defaultValue": "False",
            "required": false,
            "helpMarkDown": "Collect code coverage information from the test run.",
            "groupName": "executionOptions"
        },
        {
            "name": "otherConsoleOptions",
            "type": "string",
            "label": "Other console options",
            "defaultValue": "",
            "required": false,
            "helpMarkDown": "Other console options that can be passed to vstest.console.exe, as documented <a href=\"https://aka.ms/vstestotherconsoleoptions\" target=\"_blank\">here</a>. <p>These options are not supported and will be ignored when running tests using the ‘Multi agent’ parallel setting of an agent phase or when running tests using ‘Test plan’ option. The options can be specified using a settings file instead.</p>",
            "groupName": "executionOptions"
        },
        {
            "name": "distributionBatchType",
            "type": "pickList",
            "label": "Batch tests",
            "defaultValue": "basedOnTestCases",
            "required": false,
            "helpMarkDown": "A batch is a group of tests. A batch of tests runs at a time and results are published for that batch. If the phase in which the task runs is set to use multiple agents, each agent picks up any available batches of tests to run in parallel.<br><br><b>Based on number of tests and agents:</b> Simple batching based on the number of tests and agents participating in the test run.<br><br><b>Based on past running time of tests:</b> This batching considers past running time to create batches of tests such that each batch has approximately equal running time.<br><br><b>Based on test assemblies:</b> Tests from an assembly are batched together.",
            "groupName": "advancedExecutionOptions",
            "options": {
                "basedOnTestCases": "Based on number of tests and agents",
                "basedOnExecutionTime": "Based on past running time of tests",
                "basedOnAssembly": "Based on test assemblies"
            }
        },
        {
            "name": "batchingBasedOnAgentsOption",
            "type": "radio",
            "label": "Batch options",
            "required": false,
            "groupName": "advancedExecutionOptions",
            "defaultValue": "autoBatchSize",
            "helpMarkDown": "Simple batching based on the number of tests and agents participating in the test run. When the batch size is automatically determined, each batch contains `(total number of tests / number of agents)` tests. If a batch size is specified, each batch will contain the specified number of tests.",
            "options": {
                "autoBatchSize": "Automatically determine the batch size",
                "customBatchSize": "Specify a batch size"
            },
            "visibleRule": "distributionBatchType = basedOnTestCases"
        },
        {
            "name": "customBatchSizeValue",
            "type": "string",
            "label": "Number of tests per batch",
            "defaultValue": "10",
            "required": true,
            "helpMarkDown": "Specify batch size",
            "groupName": "advancedExecutionOptions",
            "visibleRule": "distributionBatchType = basedOnTestCases && batchingBasedOnAgentsOption = customBatchSize"
        },
        {
            "name": "batchingBasedOnExecutionTimeOption",
            "type": "radio",
            "label": "Batch options",
            "required": false,
            "groupName": "advancedExecutionOptions",
            "defaultValue": "autoBatchSize",
            "helpMarkDown": "This batching considers past running time to create batches of tests such that each batch has approximately equal running time. Quick running tests will be batched together, while longer running tests may belong to a separate batch. When this option is used with the multi-agent phase setting, total test time is reduced to a minimum.",
            "options": {
                "autoBatchSize": "Automatically determine the batch time",
                "customTimeBatchSize": "Specify running time per batch"
            },
            "visibleRule": "distributionBatchType = basedOnExecutionTime"
        },
        {
            "name": "customRunTimePerBatchValue",
            "type": "string",
            "label": "Running time (sec) per batch",
            "defaultValue": "60",
            "required": true,
            "helpMarkDown": "Specify the running time (sec) per batch",
            "groupName": "advancedExecutionOptions",
            "visibleRule": "distributionBatchType = basedOnExecutionTime && batchingBasedOnExecutionTimeOption = customTimeBatchSize"
        },
        {
            "name": "dontDistribute",
            "type": "boolean",
            "label": "Do not distribute tests and replicate instead when multiple agents are used in the phase",
            "defaultValue": "False",
            "required": false,
            "helpMarkDown": "Choosing this option will not distribute tests across agents when the task is running in a multi-agent phase.<br>Each of the selected test(s) will be repeated on each agent.<br>The option is not applicable when the agent phase is configured to run with no parallelism or with the multi-config option.",
            "groupName": "advancedExecutionOptions"
        },
        {
            "name": "testRunTitle",
            "type": "string",
            "label": "Test run title",
            "defaultValue": "",
            "required": false,
            "helpMarkDown": "Provide a name for the test run.",
            "groupName": "reportingOptions"
        },
        {
            "name": "platform",
            "type": "string",
            "label": "Build platform",
            "defaultValue": "",
            "required": false,
            "helpMarkDown": "Build platform against which the tests should be reported. If you have defined a variable for platform in your build task, use that here.",
            "groupName": "reportingOptions"
        },
        {
            "name": "configuration",
            "type": "string",
            "label": "Build configuration",
            "defaultValue": "",
            "required": false,
            "helpMarkDown": "Build configuration against which the tests should be reported. If you have defined a variable for configuration in your build task, use that here.",
            "groupName": "reportingOptions"
        },
        {
            "name": "publishRunAttachments",
            "type": "boolean",
            "label": "Upload test attachments",
            "defaultValue": "true",
            "required": false,
            "helpMarkDown": "Opt in/out of publishing run level attachments.",
            "groupName": "reportingOptions"
        },
        {
            "name": "rerunFailedTests",
            "type": "boolean",
            "label": "Rerun failed tests",
            "defaultValue": "False",
            "required": false,
            "helpMarkDown": "Selecting this option will rerun any failed tests until they pass or the maximum # of attempts is reached.",
            "groupName": "executionOptions"
        },
        {
            "name": "rerunFailedThreshold",
            "type": "string",
            "label": "Do not trigger a rerun if failure rate exceeds",
            "defaultValue": "30",
            "required": false,
            "helpMarkDown": "Use this option to avoid rerunning tests when failure rate crosses the specified threshold. This is applicable if any environment issues leads to massive failures.<br>You can specify % failures as threshold.",
            "groupName": "executionOptions",
            "visibleRule": "rerunFailedTests = true"
        },
        {
            "name": "rerunMaxAttempts",
            "type": "string",
            "label": "Maximum # of attempts",
            "defaultValue": "3",
            "required": false,
            "helpMarkDown": "Specify the maximum # of times a failed test should be retried. If a test passes before the maximum # of attempts is reached, it will not be rerun further.",
            "groupName": "executionOptions",
            "visibleRule": "rerunFailedTests = true"
        }
    ],
    "sourceDefinitions": [
        {
            "target": "testPlan",
            "endpoint": "/$(system.teamProject)/_apis/test/plans?filterActivePlans=true&api-version=3.0-preview.2",
            "selector": "jsonpath:$.value[*].name",
            "keySelector": "jsonpath:$.value[*].id",
            "authKey": "tfs:teamfoundation"
        },
        {
            "target": "testConfiguration",
            "endpoint": "/$(system.teamProject)/_apis/test/configurations?api-version=3.0-preview.1",
            "selector": "jsonpath:$.value[*].name",
            "keySelector": "jsonpath:$.value[*].id",
            "authKey": "tfs:teamfoundation"
        },
        {
            "target": "testSuite",
            "endpoint": "/$(system.teamProject)/_apis/test/plans/$(testPlan)/suites?$asTreeView=true&api-version=3.0-preview.2",
            "selector": "jsonpath:$.value[*]",
            "authKey": "tfs:teamfoundation"
        }
    ],
    "instanceNameFormat": "VsTest - $(testSelector)",
    "execution": {
        "Node": {
            "target": "runvstest.js"
        }
    },
    "messages": {
        "VstestLocationDoesNotExist": "The location of 'vstest.console.exe' specified '%s' does not exist.",
        "VstestFailedReturnCode": "VsTest task failed.",
        "VstestPassedReturnCode": "VsTest task succeeded.",
        "NoMatchingTestAssemblies": "No test assemblies found matching the pattern: %s.",
        "VstestNotFound": "Visual Studio %d is not found. Try again with a version that exists on your build agent machine.",
        "NoVstestFound": "Test platform is not found. Try again after installing it on your build agent machine.",
        "VstestFailed": "Vstest failed with error. Check logs for failures. There might be failed tests.",
        "VstestTIANotSupported": "Install Visual Studio 2015 update 3 or Visual Studio 2017 RC or above to run Test Impact Analysis.",
        "NoResultsToPublish": "No results found to publish.",
        "ErrorWhileReadingRunSettings": "Error occurred while reading run settings file. Error : %s.",
        "ErrorWhileReadingTestSettings": "Error occurred while reading test settings file. Error : %s.",
        "RunInParallelNotSupported": "Running tests in parallel on multi-core machines is not supported with testsettings file. This option will be ignored.",
        "InvalidSettingsFile": "The specified settings file %s is invalid or does not exist. Provide a valid settings file or clear the field.",
        "UpdateThreeOrHigherRequired": "Install Visual Studio 2015 Update 3 or higher on your build agent machine to run the tests in parallel.",
        "ErrorOccuredWhileSettingRegistry": "Error occurred while setting registry key, Error: %s.",
        "ErrorWhileSettingTestImpactCollectorTestSettings": "Error occurred while setting Test Impact Collector in test settings file.",
        "ErrorWhileSettingTestImpactCollectorRunSettings": "Error occurred while setting Test Impact Collector in run settings file.",
        "ErrorWhileCreatingResponseFile": "Error occurred while creating the response file. All the tests will be executed for this run.",
        "ErrorWhileUpdatingResponseFile": "Error occurred while updating the response file '%s'. All the tests will be executed for this run.",
        "ErrorWhilePublishingCodeChanges": "Error occurred while publishing the code changes. All the tests will be executed for this run.",
        "ErrorWhileListingDiscoveredTests": "Error occurred while discovering the tests. All the tests will be executed for this run.",
        "PublishCodeChangesPerfTime": "Total time taken to publish code changes: %d milliseconds.",
        "GenerateResponseFilePerfTime": "Total time taken to get response file: %d milliseconds.",
        "UploadTestResultsPerfTime": "Total time taken to upload test results: %d milliseconds.",
        "ErrorReadingVstestVersion": "Error reading the version of vstest.console.exe.",
        "UnexpectedVersionString": "Unexpected version string detected for vstest.console.exe: %s.",
        "UnexpectedVersionNumber": "Unexpected version number detected for vstest.console.exe: %s.",
        "VstestDiagNotSupported": "vstest.console.exe version does not support the /diag flag. Enable diagnostics via the exe.config files",
        "NoIncludePatternFound": "No include pattern found. Specify atleast one include pattern to search test assemblies.",
        "ErrorWhileUpdatingSettings": "Error occurred while updating the settings file. Using the specified settings file.",
        "VideoCollectorNotSupportedWithRunSettings": "Video collector is not supported with run settings.",
        "runTestInIsolationNotSupported": "Running tests in isolation is not supported when using the multi-agent phase setting. This option will be ignored.",
        "overrideNotSupported": "Overriding test run parameters is supported only with valid runsettings or testsettings file. This option will be ignored.",
        "testSettingPropertiesNotSupported": "Properties specified in testsettings file can be accessed via the TestContext using Visual Studio 2017 Update 4 or higher",
        "vstestVersionInvalid": "Given test platform version %s is not supported.",
        "configureDtaAgentFailed": "Configuring the test agent with the server failed even after %d retries with error %s",
        "otherConsoleOptionsNotSupported": "Other console options is not supported when using the multi-agent phase setting. This option will be ignored.",
        "distributedTestWorkflow": "In distributed testing flow",
        "dtaNumberOfAgents": "Distributed test execution, number of agents in phase : %s",
        "testSelectorInput": "Test selector : %s",
        "searchFolderInput": "Search folder : %s",
        "testFilterCriteriaInput": "Test filter criteria : %s",
        "runSettingsFileInput": "Run settings file : %s",
        "runInParallelInput": "Run in parallel : %s",
        "runInIsolationInput": "Run in isolation : %s",
        "pathToCustomAdaptersInput": "Path to custom adapters : %s",
        "otherConsoleOptionsInput": "Other console options : %s",
        "codeCoverageInput": "Code coverage enabled : %s",
        "testPlanInput": "Test plan Id : %s",
        "testplanConfigInput": "Test plan configuration Id : %s",
        "testSuiteSelected": "Test suite Id selected: %s",
        "testAssemblyFilterInput": "Test assemblies : %s",
        "vsVersionSelected": "VisualStudio version selected for test execution : %s",
        "runTestsLocally": "Run the tests locally using %s",
        "vstestLocationSpecified": "%s, specified location : %s",
        "uitestsparallel": "Running UI tests in parallel on the same machine can lead to errors. Consider disabling the ‘run in parallel’ option or run UI tests using a separate task. To learn more, see https://aka.ms/paralleltestexecution ",
        "pathToCustomAdaptersInvalid": "Path to custom adapters '%s' should be a directory and it should exist.",
        "pathToCustomAdaptersContainsNoAdapters": "Path to custom adapters '%s' does not contain any test adapters, provide a valid path.",
        "testAssembliesSelector": "Test assemblies",
        "testPlanSelector": "Test plan",
        "testRunSelector": "Test run",
        "testRunIdInvalid": "The test selection is 'Test run', but the test run id '%s' given is invalid",
        "testRunIdInput": "Test run Id : '%s'",
        "testSourcesFilteringFailed": "Preparing the test sources file failed. Error : %s",
        "noTestSourcesFound": "No test sources found matching the given filter '%s'",
        "DontShowWERUIDisabledWarning": "Windows Error Reporting DontShowUI not set, if the windows error dialog pops-up in the middle of UI test execution than the test will hang",
        "noVstestConsole": "Tests will not be executed with vstest console. Install Visual Studio 2017 RC or above to run tests via vstest console.",
        "numberOfTestCasesPerSlice": "Number of test cases per batch : %s",
        "invalidTestBatchSize": "Invalid batch size provided: %s",
        "invalidRunTimePerBatch": "Invalid 'Running time (sec) per batch': %s",
        "minimumRunTimePerBatchWarning": "'Running time (sec) per batch' should be atleast '%s' secs, defaulting to the minimum supported value.",
        "RunTimePerBatch": "Run time per batch(sec) : %s",
        "searchLocationNotDirectory": "Search folder: '%s' should be a directory and it should exist.",
        "rerunFailedTests": "Rerun failed tests: %s",
        "rerunFailedThreshold": "Rerun failed tests threshold: %s",
        "invalidRerunFailedThreshold": "Invalid rerun failed tests threshold, defaulting to 30%",
        "rerunMaxAttempts": "Rerun maximum attempts: %s",
        "invalidRerunMaxAttempts": "Invalid rerun maximum attempts, defaulting to 3",
        "rerunNotSupported": "Install Visual Studio 2015 update 3 or Visual Studio 2017 to rerun failed tests.",
        "toolsInstallerPathNotSet": "VsTest Test Platform folder was not found in cache.",
        "testImpactAndCCWontWork": "Test Impact (Run only Impacted tests) and Code Coverage data collector will not work.",
        "ToolsInstallerInstallationError": "The Visual Studio Test Platform tools installer did not run or did not complete the installation successfully, please refer to the following blog for information on how to use the tools installer: https://aka.ms/vstesttoolsinstaller",
        "OverrideUseVerifiableInstrumentation": "Overriding UseVerifiableInstrumentation field to false in the runsettings file."
    }
}<|MERGE_RESOLUTION|>--- conflicted
+++ resolved
@@ -16,13 +16,8 @@
     "author": "Microsoft Corporation",
     "version": {
         "Major": 2,
-<<<<<<< HEAD
         "Minor": 2,
         "Patch": 11
-=======
-        "Minor": 3,
-        "Patch": 2
->>>>>>> 737c7c1c
     },
     "demands": [
         "vstest"
