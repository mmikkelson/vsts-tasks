--- conflicted
+++ resolved
@@ -17,11 +17,7 @@
     "version": {
         "Major": 2,
         "Minor": 0,
-<<<<<<< HEAD
-        "Patch": 23
-=======
         "Patch": 26
->>>>>>> ab1e2c80
     },
     "demands": [
         "vstest"
