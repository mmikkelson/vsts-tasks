--- conflicted
+++ resolved
@@ -16,13 +16,8 @@
   "author": "Microsoft Corporation",
   "version": {
     "Major": 2,
-<<<<<<< HEAD
-    "Minor": 1,
-    "Patch": 19
-=======
     "Minor": 2,
-    "Patch": 0
->>>>>>> 23df0e51
+    "Patch": 1
   },
   "demands": [
     "vstest"
