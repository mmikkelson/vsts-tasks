--- conflicted
+++ resolved
@@ -164,13 +164,10 @@
   "loc.messages.InvalidTemplateLocation": "The template location supplied is invalid. Task only supports 'Linked artifact' or 'URL of the file'",
   "loc.messages.EncodingNotSupported": "Encoding of the file '%s' is '%s' which is not supported. Supported encodings are ['utf-8', 'utf-16le']",
   "loc.messages.CouldNotDetectEncoding": "Could not detect encoding of file '%s'",
-<<<<<<< HEAD
   "loc.messages.HostUrlCannotBeEmpty": "Host url must be a non empty string.",
   "loc.messages.PatTokenCannotBeEmpty": "Personal access token must be a non empty string.",
   "loc.messages.OnlyTokenAuthAllowed": "Endpoint can be of Token authorization type only.",
   "loc.messages.DeploymentGroupEndpointUrlCannotBeEmpty": "Deployment group endpoint url cannot be empty",
-  "loc.messages.DeploymentGroupEndpointPatTokenCannotBeEmpty": "Deployment group endpoint personal access token cannot be empty"
-=======
+  "loc.messages.DeploymentGroupEndpointPatTokenCannotBeEmpty": "Deployment group endpoint personal access token cannot be empty",
   "loc.messages.ErrorWhileParsingParameter": "There was an error while overriding '%s' parameter because of '%s'."
->>>>>>> ab1e2c80
 }