--- conflicted
+++ resolved
@@ -14,11 +14,7 @@
     "version": {
         "Major": 2,
         "Minor": 1,
-<<<<<<< HEAD
         "Patch": 1
-=======
-        "Patch": 0
->>>>>>> ab1e2c80
     },
     "demands": [],
     "minimumAgentVersion": "2.0.0",
@@ -394,14 +390,11 @@
         "InvalidTemplateLocation": "The template location supplied is invalid. Task only supports 'Linked artifact' or 'URL of the file'",
         "EncodingNotSupported": "Encoding of the file '%s' is '%s' which is not supported. Supported encodings are ['utf-8', 'utf-16le']",
         "CouldNotDetectEncoding": "Could not detect encoding of file '%s'",
-<<<<<<< HEAD
         "HostUrlCannotBeEmpty": "Host url must be a non empty string.",
         "PatTokenCannotBeEmpty": "Personal access token must be a non empty string.",
         "OnlyTokenAuthAllowed": "Endpoint can be of Token authorization type only.",
         "DeploymentGroupEndpointUrlCannotBeEmpty": "Deployment group endpoint url cannot be empty",
-        "DeploymentGroupEndpointPatTokenCannotBeEmpty": "Deployment group endpoint personal access token cannot be empty"
-=======
+        "DeploymentGroupEndpointPatTokenCannotBeEmpty": "Deployment group endpoint personal access token cannot be empty",
         "ErrorWhileParsingParameter": "There was an error while overriding '%s' parameter because of '%s'."
->>>>>>> ab1e2c80
     }
 }