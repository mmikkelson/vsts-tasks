{
  "id": "1b2aec60-dc49-11e6-9b76-63056e018cac",
  "name": "IISWebAppManagementOnMachineGroup",
  "friendlyName": "ms-resource:loc.friendlyName",
  "description": "ms-resource:loc.description",
  "author": "Microsoft Corporation",
  "helpMarkDown": "ms-resource:loc.helpMarkDown",
  "category": "Deploy",
  "visibility": [
    "Release"
  ],
  "runsOn": [
    "MachineGroup"
  ],
  "demands": [],
  "version": {
    "Major": 0,
<<<<<<< HEAD
    "Minor": 1,
    "Patch": 20
=======
    "Minor": 0,
    "Patch": 2
>>>>>>> e3a2abba
  },
  "minimumAgentVersion": "1.95.0",
  "instanceNameFormat": "ms-resource:loc.instanceNameFormat",
  "groups": [
    {
      "name": "Website",
      "displayName": "ms-resource:loc.group.displayName.Website",
      "isExpanded": true,
      "visibleRule": "ActionIISWebsite = CreateOrUpdateWebsite"
    },
    {
      "name": "ApplicationPoolForWebsite",
      "displayName": "ms-resource:loc.group.displayName.ApplicationPoolForWebsite",
      "isExpanded": true,
      "visibleRule": "IISDeploymentType = IISWebsite && ActionIISWebsite = CreateOrUpdateWebsite && CreateOrUpdateAppPoolForWebsite = true"
    },
    {
      "name": "ApplicationPool",
      "displayName": "ms-resource:loc.group.displayName.ApplicationPool",
      "isExpanded": true,
      "visibleRule": "ActionIISApplicationPool = CreateOrUpdateAppPool"
    },
    {
      "name": "ApplicationPoolForApplication",
      "displayName": "ms-resource:loc.group.displayName.ApplicationPoolForApplication",
      "isExpanded": true,
      "visibleRule": "IISDeploymentType = IISWebApplication && CreateOrUpdateAppPoolForApplication = true"
    },
    {
      "name": "Advanced",
      "displayName": "ms-resource:loc.group.displayName.Advanced",
      "isExpanded": true
    }
  ],
  "inputs": [
    {
      "name": "IISDeploymentType",
      "type": "pickList",
      "label": "ms-resource:loc.input.label.IISDeploymentType",
      "required": false,
      "options": {
        "IISWebsite": "IIS Website",
        "IISWebApplication": "IIS Web Application",
        "IISVirtualDirectory": "IIS Virtual Directory",
        "IISApplicationPool": "IIS Application Pool"
      },
      "helpMarkDown": "ms-resource:loc.input.help.IISDeploymentType"
    },
    {
      "name": "ActionIISWebsite",
      "type": "pickList",
      "label": "ms-resource:loc.input.label.ActionIISWebsite",
      "required": true,
      "visibleRule": "IISDeploymentType = IISWebsite",
      "options": {
        "CreateOrUpdateWebsite": "Create Or Update"
      },
      "helpMarkDown": "ms-resource:loc.input.help.ActionIISWebsite"
    },
    {
      "name": "ActionIISApplicationPool",
      "type": "pickList",
      "label": "ms-resource:loc.input.label.ActionIISApplicationPool",
      "required": true,
      "visibleRule": "IISDeploymentType = IISApplicationPool",
      "options": {
        "CreateOrUpdateAppPool": "Create Or Update"
      },
      "helpMarkDown": "ms-resource:loc.input.help.ActionIISApplicationPool"
    },
    {
      "name": "WebsiteName",
      "type": "string",
      "label": "ms-resource:loc.input.label.WebsiteName",
      "required": true,
      "groupName": "Website",
      "defaultValue": "",
      "helpMarkDown": "ms-resource:loc.input.help.WebsiteName"
    },
    {
      "name": "WebsitePhysicalPath",
      "type": "string",
      "label": "ms-resource:loc.input.label.WebsitePhysicalPath",
      "required": true,
      "groupName": "Website",
      "defaultValue": "%SystemDrive%\\inetpub\\wwwroot",
      "helpMarkDown": "ms-resource:loc.input.help.WebsitePhysicalPath"
    },
    {
      "name": "WebsitePhysicalPathAuth",
      "type": "pickList",
      "label": "ms-resource:loc.input.label.WebsitePhysicalPathAuth",
      "required": true,
      "groupName": "Website",
      "defaultValue": "Application User (Pass-through)",
      "options": {
        "WebsiteUserPassThrough": "Application User (Pass-through)",
        "WebsiteWindowsAuth": "Windows Authentication"
      },
      "helpMarkDown": "ms-resource:loc.input.help.WebsitePhysicalPathAuth"
    },
    {
      "name": "WebsiteAuthUserName",
      "type": "string",
      "label": "ms-resource:loc.input.label.WebsiteAuthUserName",
      "required": true,
      "groupName": "Website",
      "defaultValue": "",
      "visibleRule": "WebsitePhysicalPathAuth = WebsiteWindowsAuth",
      "helpMarkDown": "ms-resource:loc.input.help.WebsiteAuthUserName"
    },
    {
      "name": "WebsiteAuthUserPassword",
      "type": "string",
      "label": "ms-resource:loc.input.label.WebsiteAuthUserPassword",
      "required": false,
      "groupName": "Website",
      "defaultValue": "",
      "visibleRule": "WebsitePhysicalPathAuth = WebsiteWindowsAuth",
      "helpMarkDown": "ms-resource:loc.input.help.WebsiteAuthUserPassword"
    },
    {
      "name": "AddBinding",
      "type": "boolean",
      "label": "ms-resource:loc.input.label.AddBinding",
      "required": false,
      "groupName": "Website",
      "defaultValue": "false",
      "helpMarkDown": "ms-resource:loc.input.help.AddBinding"
    },
    {
      "name": "Protocol",
      "type": "pickList",
      "label": "ms-resource:loc.input.label.Protocol",
      "required": true,
      "groupName": "Website",
      "visibleRule": "AddBinding = true",
      "defaultValue": "http",
      "options": {
        "https": "https",
        "http": "http"
      },
      "helpMarkDown": "ms-resource:loc.input.help.Protocol"
    },
    {
      "name": "IPAddress",
      "type": "string",
      "label": "ms-resource:loc.input.label.IPAddress",
      "required": true,
      "groupName": "Website",
      "visibleRule": "AddBinding = true",
      "defaultValue": "All Unassigned",
      "helpMarkDown": "ms-resource:loc.input.help.IPAddress"
    },
    {
      "name": "Port",
      "type": "string",
      "label": "ms-resource:loc.input.label.Port",
      "required": true,
      "visibleRule": "AddBinding = true",
      "groupName": "Website",
      "defaultValue": "80",
      "helpMarkDown": "ms-resource:loc.input.help.Port"
    },
    {
      "name": "ServerNameIndication",
      "type": "boolean",
      "label": "ms-resource:loc.input.label.ServerNameIndication",
      "required": false,
      "groupName": "Website",
      "defaultValue": "false",
      "visibleRule": "Protocol = https",
      "helpMarkDown": "ms-resource:loc.input.help.ServerNameIndication"
    },
    {
      "name": "HostNameWithOutSNI",
      "type": "string",
      "label": "ms-resource:loc.input.label.HostNameWithOutSNI",
      "required": false,
      "groupName": "Website",
      "defaultValue": "",
      "visibleRule": "ServerNameIndication = false",
      "helpMarkDown": "ms-resource:loc.input.help.HostNameWithOutSNI"
    },
    {
      "name": "HostNameWithHttp",
      "type": "string",
      "label": "ms-resource:loc.input.label.HostNameWithHttp",
      "required": false,
      "groupName": "Website",
      "defaultValue": "",
      "visibleRule": "Protocol = http",
      "helpMarkDown": "ms-resource:loc.input.help.HostNameWithHttp"
    },
    {
      "name": "HostNameWithSNI",
      "type": "string",
      "label": "ms-resource:loc.input.label.HostNameWithSNI",
      "required": true,
      "groupName": "Website",
      "defaultValue": "",
      "visibleRule": "ServerNameIndication = true",
      "helpMarkDown": "ms-resource:loc.input.help.HostNameWithSNI"
    },
    {
      "name": "SSLCertThumbPrint",
      "type": "string",
      "label": "ms-resource:loc.input.label.SSLCertThumbPrint",
      "required": true,
      "groupName": "Website",
      "defaultValue": "",
      "visibleRule": "Protocol = https",
      "helpMarkDown": "ms-resource:loc.input.help.SSLCertThumbPrint"
    },
    {
      "name": "CreateOrUpdateAppPoolForWebsite",
      "type": "boolean",
      "label": "ms-resource:loc.input.label.CreateOrUpdateAppPoolForWebsite",
      "required": false,
      "groupName": "Website",
      "defaultValue": "false",
      "helpMarkDown": "ms-resource:loc.input.help.CreateOrUpdateAppPoolForWebsite"
    },
    {
      "name": "AppPoolNameForWebsite",
      "type": "string",
      "label": "ms-resource:loc.input.label.AppPoolNameForWebsite",
      "defaultValue": "",
      "required": true,
      "groupName": "ApplicationPoolForWebsite",
      "helpMarkDown": "ms-resource:loc.input.help.AppPoolNameForWebsite"
    },
    {
      "name": "DotNetVersionForWebsite",
      "type": "pickList",
      "label": "ms-resource:loc.input.label.DotNetVersionForWebsite",
      "defaultValue": "v4.0",
      "required": true,
      "groupName": "ApplicationPoolForWebsite",
      "helpMarkDown": "ms-resource:loc.input.help.DotNetVersionForWebsite",
      "options": {
        "v4.0": "v4.0",
        "v2.0": "v2.0",
        "No Managed Code": "No Managed Code"
      }
    },
    {
      "name": "PipeLineModeForWebsite",
      "type": "pickList",
      "label": "ms-resource:loc.input.label.PipeLineModeForWebsite",
      "defaultValue": "Integrated",
      "required": true,
      "groupName": "ApplicationPoolForWebsite",
      "helpMarkDown": "ms-resource:loc.input.help.PipeLineModeForWebsite",
      "options": {
        "Integrated": "Integrated",
        "Classic": "Classic"
      }
    },
    {
      "name": "AppPoolIdentityForWebsite",
      "type": "pickList",
      "label": "ms-resource:loc.input.label.AppPoolIdentityForWebsite",
      "defaultValue": "ApplicationPoolIdentity",
      "required": true,
      "groupName": "ApplicationPoolForWebsite",
      "helpMarkDown": "ms-resource:loc.input.help.AppPoolIdentityForWebsite",
      "options": {
        "ApplicationPoolIdentity": "Application Pool Identity",
        "LocalService": "Local Service",
        "LocalSystem": "Local System",
        "NetworkService": "Network Service",
        "SpecificUser": "Custom Account"
      }
    },
    {
      "name": "AppPoolUsernameForWebsite",
      "type": "string",
      "label": "ms-resource:loc.input.label.AppPoolUsernameForWebsite",
      "defaultValue": "",
      "required": true,
      "groupName": "ApplicationPoolForWebsite",
      "visibleRule": "AppPoolIdentityForWebsite = SpecificUser",
      "helpMarkDown": "ms-resource:loc.input.help.AppPoolUsernameForWebsite"
    },
    {
      "name": "AppPoolPasswordForWebsite",
      "type": "string",
      "label": "ms-resource:loc.input.label.AppPoolPasswordForWebsite",
      "defaultValue": "",
      "required": false,
      "groupName": "ApplicationPoolForWebsite",
      "helpMarkDown": "ms-resource:loc.input.help.AppPoolPasswordForWebsite",
      "visibleRule": "AppPoolIdentityForWebsite = SpecificUser"
    },
    {
      "name": "ParentWebsiteNameForVD",
      "type": "string",
      "label": "ms-resource:loc.input.label.ParentWebsiteNameForVD",
      "defaultValue": "",
      "required": true,
      "visibleRule": "IISDeploymentType = IISVirtualDirectory",
      "helpMarkDown": "ms-resource:loc.input.help.ParentWebsiteNameForVD"
    },
    {
      "name": "VirtualPathForVD",
      "type": "string",
      "label": "ms-resource:loc.input.label.VirtualPathForVD",
      "defaultValue": "",
      "required": true,
      "visibleRule": "IISDeploymentType = IISVirtualDirectory",
      "helpMarkDown": "ms-resource:loc.input.help.VirtualPathForVD"
    },
    {
      "name": "PhysicalPathForVD",
      "type": "string",
      "label": "ms-resource:loc.input.label.PhysicalPathForVD",
      "defaultValue": "%SystemDrive%\\inetpub\\wwwroot",
      "required": true,
      "visibleRule": "IISDeploymentType = IISVirtualDirectory",
      "helpMarkDown": "ms-resource:loc.input.help.PhysicalPathForVD"
    },
    {
      "name": "VDPhysicalPathAuth",
      "type": "pickList",
      "label": "ms-resource:loc.input.label.VDPhysicalPathAuth",
      "required": false,
      "visibleRule": "IISDeploymentType = IISVirtualDirectory",
      "defaultValue": "Application User (Pass-through)",
      "options": {
        "VDUserPassThrough": "Application User (Pass-through)",
        "VDWindowsAuth": "Windows Authentication"
      },
      "helpMarkDown": "ms-resource:loc.input.help.VDPhysicalPathAuth"
    },
    {
      "name": "VDAuthUserName",
      "type": "string",
      "label": "ms-resource:loc.input.label.VDAuthUserName",
      "required": true,
      "defaultValue": "",
      "visibleRule": "VDPhysicalPathAuth = VDWindowsAuth",
      "helpMarkDown": "ms-resource:loc.input.help.VDAuthUserName"
    },
    {
      "name": "VDAuthUserPassword",
      "type": "string",
      "label": "ms-resource:loc.input.label.VDAuthUserPassword",
      "required": false,
      "defaultValue": "",
      "visibleRule": "VDPhysicalPathAuth = VDWindowsAuth",
      "helpMarkDown": "ms-resource:loc.input.help.VDAuthUserPassword"
    },
    {
      "name": "ParentWebsiteNameForApplication",
      "type": "string",
      "label": "ms-resource:loc.input.label.ParentWebsiteNameForApplication",
      "defaultValue": "",
      "required": true,
      "visibleRule": "IISDeploymentType = IISWebApplication",
      "helpMarkDown": "ms-resource:loc.input.help.ParentWebsiteNameForApplication"
    },
    {
      "name": "VirtualPathForApplication",
      "type": "string",
      "label": "ms-resource:loc.input.label.VirtualPathForApplication",
      "defaultValue": "",
      "required": true,
      "visibleRule": "IISDeploymentType = IISWebApplication",
      "helpMarkDown": "ms-resource:loc.input.help.VirtualPathForApplication"
    },
    {
      "name": "PhysicalPathForApplication",
      "type": "string",
      "label": "ms-resource:loc.input.label.PhysicalPathForApplication",
      "defaultValue": "%SystemDrive%\\inetpub\\wwwroot",
      "required": true,
      "visibleRule": "IISDeploymentType = IISWebApplication",
      "helpMarkDown": "ms-resource:loc.input.help.PhysicalPathForApplication"
    },
    {
      "name": "ApplicationPhysicalPathAuth",
      "type": "pickList",
      "label": "ms-resource:loc.input.label.ApplicationPhysicalPathAuth",
      "required": false,
      "visibleRule": "IISDeploymentType = IISWebApplication",
      "defaultValue": "Application User (Pass-through)",
      "options": {
        "ApplicationUserPassThrough": "Application User (Pass-through)",
        "ApplicationWindowsAuth": "Windows Authentication"
      },
      "helpMarkDown": "ms-resource:loc.input.help.ApplicationPhysicalPathAuth"
    },
    {
      "name": "ApplicationAuthUserName",
      "type": "string",
      "label": "ms-resource:loc.input.label.ApplicationAuthUserName",
      "required": true,
      "defaultValue": "",
      "visibleRule": "ApplicationPhysicalPathAuth = ApplicationWindowsAuth",
      "helpMarkDown": "ms-resource:loc.input.help.ApplicationAuthUserName"
    },
    {
      "name": "ApplicationAuthUserPassword",
      "type": "string",
      "label": "ms-resource:loc.input.label.ApplicationAuthUserPassword",
      "required": false,
      "defaultValue": "",
      "visibleRule": "ApplicationPhysicalPathAuth = ApplicationWindowsAuth",
      "helpMarkDown": "ms-resource:loc.input.help.ApplicationAuthUserPassword"
    },
    {
      "name": "CreateOrUpdateAppPoolForApplication",
      "type": "boolean",
      "label": "ms-resource:loc.input.label.CreateOrUpdateAppPoolForApplication",
      "required": false,
      "defaultValue": "false",
      "visibleRule": "IISDeploymentType = IISWebApplication",
      "helpMarkDown": "ms-resource:loc.input.help.CreateOrUpdateAppPoolForApplication"
    },
    {
      "name": "AppPoolNameForApplication",
      "type": "string",
      "label": "ms-resource:loc.input.label.AppPoolNameForApplication",
      "defaultValue": "",
      "required": true,
      "groupName": "ApplicationPoolForApplication",
      "helpMarkDown": "ms-resource:loc.input.help.AppPoolNameForApplication"
    },
    {
      "name": "DotNetVersionForApplication",
      "type": "pickList",
      "label": "ms-resource:loc.input.label.DotNetVersionForApplication",
      "defaultValue": "v4.0",
      "required": true,
      "groupName": "ApplicationPoolForApplication",
      "helpMarkDown": "ms-resource:loc.input.help.DotNetVersionForApplication",
      "options": {
        "v4.0": "v4.0",
        "v2.0": "v2.0",
        "No Managed Code": "No Managed Code"
      }
    },
    {
      "name": "PipeLineModeForApplication",
      "type": "pickList",
      "label": "ms-resource:loc.input.label.PipeLineModeForApplication",
      "defaultValue": "Integrated",
      "required": true,
      "groupName": "ApplicationPoolForApplication",
      "helpMarkDown": "ms-resource:loc.input.help.PipeLineModeForApplication",
      "options": {
        "Integrated": "Integrated",
        "Classic": "Classic"
      }
    },
    {
      "name": "AppPoolIdentityForApplication",
      "type": "pickList",
      "label": "ms-resource:loc.input.label.AppPoolIdentityForApplication",
      "defaultValue": "ApplicationPoolIdentity",
      "required": true,
      "groupName": "ApplicationPoolForApplication",
      "helpMarkDown": "ms-resource:loc.input.help.AppPoolIdentityForApplication",
      "options": {
        "ApplicationPoolIdentity": "Application Pool Identity",
        "LocalService": "Local Service",
        "LocalSystem": "Local System",
        "NetworkService": "Network Service",
        "SpecificUser": "Custom Account"
      }
    },
    {
      "name": "AppPoolUsernameForApplication",
      "type": "string",
      "label": "ms-resource:loc.input.label.AppPoolUsernameForApplication",
      "defaultValue": "",
      "required": true,
      "groupName": "ApplicationPoolForApplication",
      "visibleRule": "AppPoolIdentityForApplication = SpecificUser"
    },
    {
      "name": "AppPoolPasswordForApplication",
      "type": "string",
      "label": "ms-resource:loc.input.label.AppPoolPasswordForApplication",
      "defaultValue": "",
      "required": false,
      "groupName": "ApplicationPoolForApplication",
      "helpMarkDown": "ms-resource:loc.input.help.AppPoolPasswordForApplication",
      "visibleRule": "AppPoolIdentityForApplication = SpecificUser"
    },
    {
      "name": "AppPoolName",
      "type": "string",
      "label": "ms-resource:loc.input.label.AppPoolName",
      "defaultValue": "",
      "required": true,
      "groupName": "ApplicationPool",
      "helpMarkDown": "ms-resource:loc.input.help.AppPoolName"
    },
    {
      "name": "DotNetVersion",
      "type": "pickList",
      "label": "ms-resource:loc.input.label.DotNetVersion",
      "defaultValue": "v4.0",
      "required": true,
      "groupName": "ApplicationPool",
      "helpMarkDown": "ms-resource:loc.input.help.DotNetVersion",
      "options": {
        "v4.0": "v4.0",
        "v2.0": "v2.0",
        "No Managed Code": "No Managed Code"
      }
    },
    {
      "name": "PipeLineMode",
      "type": "pickList",
      "label": "ms-resource:loc.input.label.PipeLineMode",
      "defaultValue": "Integrated",
      "required": true,
      "groupName": "ApplicationPool",
      "helpMarkDown": "ms-resource:loc.input.help.PipeLineMode",
      "options": {
        "Integrated": "Integrated",
        "Classic": "Classic"
      }
    },
    {
      "name": "AppPoolIdentity",
      "type": "pickList",
      "label": "ms-resource:loc.input.label.AppPoolIdentity",
      "defaultValue": "ApplicationPoolIdentity",
      "required": true,
      "groupName": "ApplicationPool",
      "helpMarkDown": "ms-resource:loc.input.help.AppPoolIdentity",
      "options": {
        "ApplicationPoolIdentity": "Application Pool Identity",
        "LocalService": "Local Service",
        "LocalSystem": "Local System",
        "NetworkService": "Network Service",
        "SpecificUser": "Custom Account"
      }
    },
    {
      "name": "AppPoolUsername",
      "type": "string",
      "label": "ms-resource:loc.input.label.AppPoolUsername",
      "defaultValue": "",
      "required": true,
      "groupName": "ApplicationPool",
      "visibleRule": "AppPoolIdentity = SpecificUser"
    },
    {
      "name": "AppPoolPassword",
      "type": "string",
      "label": "ms-resource:loc.input.label.AppPoolPassword",
      "defaultValue": "",
      "required": false,
      "groupName": "ApplicationPool",
      "helpMarkDown": "ms-resource:loc.input.help.AppPoolPassword",
      "visibleRule": "AppPoolIdentity = SpecificUser"
    },
    {
      "name": "AppCmdCommands",
      "type": "multiLine",
      "label": "ms-resource:loc.input.label.AppCmdCommands",
      "required": false,
      "groupName": "Advanced",
      "defaultValue": "",
      "helpMarkDown": "ms-resource:loc.input.help.AppCmdCommands"
    }
  ],
  "execution": {
    "PowerShell3": {
      "target": "IISWebAppManagementOnMachineGroup.ps1"
    }
  },
  "messages": {
    "InvalidSslThumbprint": "ms-resource:loc.messages.InvalidSslThumbprint",
    "InvalidVirtualPath": "ms-resource:loc.messages.InvalidVirtualPath"
  }
}<|MERGE_RESOLUTION|>--- conflicted
+++ resolved
@@ -15,13 +15,8 @@
   "demands": [],
   "version": {
     "Major": 0,
-<<<<<<< HEAD
     "Minor": 1,
-    "Patch": 20
-=======
-    "Minor": 0,
-    "Patch": 2
->>>>>>> e3a2abba
+    "Patch": 0
   },
   "minimumAgentVersion": "1.95.0",
   "instanceNameFormat": "ms-resource:loc.instanceNameFormat",
