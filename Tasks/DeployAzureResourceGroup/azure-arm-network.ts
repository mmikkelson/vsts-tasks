import msRestAzure = require("./ms-rest-azure");
import tl = require('vsts-task-lib/task');
import util = require("util");
import azureServiceClient = require("./AzureServiceClient");
import httpClient = require('vso-node-api/HttpClient');
import restClient = require('vso-node-api/RestClient');

export class NetworkManagementClient {
    public apiVersion;
    public acceptLanguage;
    private longRunningOperationRetryTimeout;
    private generateClientRequestId;
    private subscriptionId;
    private credentials;
    private baseUri;
    public models;
    private httpObj;
    private restObj;
    public networkSecurityGroups;
    public networkInterfaces;
    public publicIPAddresses;
    public loadBalancers;
    public securityRules;

    constructor(credentials: msRestAzure.ApplicationTokenCredentials, subscriptionId, baseUri, options) {
        this.apiVersion = '2016-09-01';
        this.acceptLanguage = 'en-US';
        this.longRunningOperationRetryTimeout = 30;
        this.generateClientRequestId = true;
        // this.httpObj = new httpClient.HttpCallbackClient(tl.getVariable("AZURE_HTTP_USER_AGENT"));
        // this.restObj = new restClient.RestCallbackClient(this.httpObj);

        if (credentials === null || credentials === undefined) {
            throw new Error('\'credentials\' cannot be null.');
        }
        if (subscriptionId === null || subscriptionId === undefined) {
            throw new Error('\'subscriptionId\' cannot be null.');
        }

        if (!options) options = {};

        this.baseUri = baseUri;
        if (!this.baseUri) {
            this.baseUri = 'https://management.azure.com';
        }
        this.credentials = credentials;
        this.subscriptionId = subscriptionId;

        if (options.apiVersion !== null && options.apiVersion !== undefined) {
            this.apiVersion = options.apiVersion;
        }
        if (options.acceptLanguage !== null && options.acceptLanguage !== undefined) {
            this.acceptLanguage = options.acceptLanguage;
        }
        if (options.longRunningOperationRetryTimeout !== null && options.longRunningOperationRetryTimeout !== undefined) {
            this.longRunningOperationRetryTimeout = options.longRunningOperationRetryTimeout;
        }
        if (options.generateClientRequestId !== null && options.generateClientRequestId !== undefined) {
            this.generateClientRequestId = options.generateClientRequestId;
        }

        this.loadBalancers = new loadBalancers(this);
        this.publicIPAddresses = new publicIPAddresses(this);
        this.networkSecurityGroups = new networkSecurityGroups(this);
        this.networkInterfaces = new NetworkInterfaces(this);
        this.securityRules = new securityRules(this);
        this.models['CloudError'] = new msRestAzure.CloudError();
        this.models['LoadBalancerListResult'] = new LoadBalancerListResultModel();
        this.models['PublicIPAddressListResult'] = new PublicIPAddressListResultModel();
        this.models['NetworkSecurityGroupListResult'] = new NetworkSecurityGroupListResultModel();
        this.models['NetworkInterfaceListResult'] = new NetworkInterfaceListResultModel();
        this.models['SecurityRule'] = new SecurityRuleModel();
        this.models['LoadBalancer'] = new LoadBalancerModel();
    }
}

export class SecurityRuleModel {
    constructor() { }

    public mapper() {
        return {
            required: false,
            serializedName: 'SecurityRule',
            type: {
                name: 'Composite',
                className: 'SecurityRule',
                modelProperties: {
                    id: {
                        required: false,
                        serializedName: 'id',
                        type: {
                            name: 'String'
                        }
                    },
                    description: {
                        required: false,
                        serializedName: 'properties.description',
                        type: {
                            name: 'String'
                        }
                    },
                    protocol: {
                        required: true,
                        serializedName: 'properties.protocol',
                        type: {
                            name: 'String'
                        }
                    },
                    sourcePortRange: {
                        required: false,
                        serializedName: 'properties.sourcePortRange',
                        type: {
                            name: 'String'
                        }
                    },
                    destinationPortRange: {
                        required: false,
                        serializedName: 'properties.destinationPortRange',
                        type: {
                            name: 'String'
                        }
                    },
                    sourceAddressPrefix: {
                        required: true,
                        serializedName: 'properties.sourceAddressPrefix',
                        type: {
                            name: 'String'
                        }
                    },
                    destinationAddressPrefix: {
                        required: true,
                        serializedName: 'properties.destinationAddressPrefix',
                        type: {
                            name: 'String'
                        }
                    },
                    access: {
                        required: true,
                        serializedName: 'properties.access',
                        type: {
                            name: 'String'
                        }
                    },
                    priority: {
                        required: false,
                        serializedName: 'properties.priority',
                        type: {
                            name: 'Number'
                        }
                    },
                    direction: {
                        required: true,
                        serializedName: 'properties.direction',
                        type: {
                            name: 'String'
                        }
                    },
                    provisioningState: {
                        required: false,
                        serializedName: 'properties.provisioningState',
                        type: {
                            name: 'String'
                        }
                    },
                    name: {
                        required: false,
                        serializedName: 'name',
                        type: {
                            name: 'String'
                        }
                    },
                    etag: {
                        required: false,
                        serializedName: 'etag',
                        type: {
                            name: 'String'
                        }
                    }
                }
            }
        };
    }
}

export class NetworkInterfaceListResultModel {
    constructor() { }

    public mapper() {
        return {
            required: false,
            serializedName: 'NetworkInterfaceListResult',
            type: {
                name: 'Composite',
                className: 'NetworkInterfaceListResult',
                modelProperties: {
                    value: {
                        required: false,
                        serializedName: '',
                        type: {
                            name: 'Sequence',
                            element: {
                                required: false,
                                serializedName: 'NetworkInterfaceElementType',
                                type: {
                                    name: 'Composite',
                                    className: 'NetworkInterface'
                                }
                            }
                        }
                    },
                    nextLink: {
                        required: false,
                        serializedName: 'nextLink',
                        type: {
                            name: 'String'
                        }
                    }
                }
            }
        };
    }
}

export class NetworkSecurityGroupListResultModel {
    constructor() { }

    public mapper() {
        return {
            required: false,
            serializedName: 'NetworkSecurityGroupListResult',
            type: {
                name: 'Composite',
                className: 'NetworkSecurityGroupListResult',
                modelProperties: {
                    value: {
                        required: false,
                        serializedName: '',
                        type: {
                            name: 'Sequence',
                            element: {
                                required: false,
                                serializedName: 'NetworkSecurityGroupElementType',
                                type: {
                                    name: 'Composite',
                                    className: 'NetworkSecurityGroup'
                                }
                            }
                        }
                    },
                    nextLink: {
                        required: false,
                        serializedName: 'nextLink',
                        type: {
                            name: 'String'
                        }
                    }
                }
            }
        };
    }
}

export class LoadBalancerListResultModel {
    constructor() { }

    public mapper() {
        return {
            required: false,
            serializedName: 'LoadBalancerListResult',
            type: {
                name: 'Composite',
                className: 'LoadBalancerListResult',
                modelProperties: {
                    value: {
                        required: false,
                        serializedName: '',
                        type: {
                            name: 'Sequence',
                            element: {
                                required: false,
                                serializedName: 'LoadBalancerElementType',
                                type: {
                                    name: 'Composite',
                                    className: 'LoadBalancer'
                                }
                            }
                        }
                    },
                    nextLink: {
                        required: false,
                        serializedName: 'nextLink',
                        type: {
                            name: 'String'
                        }
                    }
                }
            }
        };
    }
}

export class LoadBalancerModel {
    constructor() {
    }

    public mapper() {
        return {
            required: false,
            serializedName: 'LoadBalancer',
            type: {
                name: 'Composite',
                className: 'LoadBalancer',
                modelProperties: {
                    id: {
                        required: false,
                        serializedName: 'id',
                        type: {
                            name: 'String'
                        }
                    },
                    name: {
                        required: false,
                        readOnly: true,
                        serializedName: 'name',
                        type: {
                            name: 'String'
                        }
                    },
                    type: {
                        required: false,
                        readOnly: true,
                        serializedName: 'type',
                        type: {
                            name: 'String'
                        }
                    },
                    location: {
                        required: false,
                        serializedName: 'location',
                        type: {
                            name: 'String'
                        }
                    },
                    tags: {
                        required: false,
                        serializedName: 'tags',
                        type: {
                            name: 'Dictionary',
                            value: {
                                required: false,
                                serializedName: 'StringElementType',
                                type: {
                                    name: 'String'
                                }
                            }
                        }
                    },
                    frontendIPConfigurations: {
                        required: false,
                        serializedName: 'properties.frontendIPConfigurations',
                        type: {
                            name: 'Sequence',
                            element: {
                                required: false,
                                serializedName: 'FrontendIPConfigurationElementType',
                                type: {
                                    name: 'Composite',
                                    className: 'FrontendIPConfiguration'
                                }
                            }
                        }
                    },
                    backendAddressPools: {
                        required: false,
                        serializedName: 'properties.backendAddressPools',
                        type: {
                            name: 'Sequence',
                            element: {
                                required: false,
                                serializedName: 'BackendAddressPoolElementType',
                                type: {
                                    name: 'Composite',
                                    className: 'BackendAddressPool'
                                }
                            }
                        }
                    },
                    loadBalancingRules: {
                        required: false,
                        serializedName: 'properties.loadBalancingRules',
                        type: {
                            name: 'Sequence',
                            element: {
                                required: false,
                                serializedName: 'LoadBalancingRuleElementType',
                                type: {
                                    name: 'Composite',
                                    className: 'LoadBalancingRule'
                                }
                            }
                        }
                    },
                    probes: {
                        required: false,
                        serializedName: 'properties.probes',
                        type: {
                            name: 'Sequence',
                            element: {
                                required: false,
                                serializedName: 'ProbeElementType',
                                type: {
                                    name: 'Composite',
                                    className: 'Probe'
                                }
                            }
                        }
                    },
                    inboundNatRules: {
                        required: false,
                        serializedName: 'properties.inboundNatRules',
                        type: {
                            name: 'Sequence',
                            element: {
                                required: false,
                                serializedName: 'InboundNatRuleElementType',
                                type: {
                                    name: 'Composite',
                                    className: 'InboundNatRule'
                                }
                            }
                        }
                    },
                    inboundNatPools: {
                        required: false,
                        serializedName: 'properties.inboundNatPools',
                        type: {
                            name: 'Sequence',
                            element: {
                                required: false,
                                serializedName: 'InboundNatPoolElementType',
                                type: {
                                    name: 'Composite',
                                    className: 'InboundNatPool'
                                }
                            }
                        }
                    },
                    outboundNatRules: {
                        required: false,
                        serializedName: 'properties.outboundNatRules',
                        type: {
                            name: 'Sequence',
                            element: {
                                required: false,
                                serializedName: 'OutboundNatRuleElementType',
                                type: {
                                    name: 'Composite',
                                    className: 'OutboundNatRule'
                                }
                            }
                        }
                    },
                    resourceGuid: {
                        required: false,
                        serializedName: 'properties.resourceGuid',
                        type: {
                            name: 'String'
                        }
                    },
                    provisioningState: {
                        required: false,
                        serializedName: 'properties.provisioningState',
                        type: {
                            name: 'String'
                        }
                    },
                    etag: {
                        required: false,
                        serializedName: 'etag',
                        type: {
                            name: 'String'
                        }
                    }
                }
            }
        };
    }
}

export class PublicIPAddressListResultModel {
    constructor() { }

    public mapper() {
        return {
            required: false,
            serializedName: 'PublicIPAddressListResult',
            type: {
                name: 'Composite',
                className: 'PublicIPAddressListResult',
                modelProperties: {
                    value: {
                        required: false,
                        serializedName: '',
                        type: {
                            name: 'Sequence',
                            element: {
                                required: false,
                                serializedName: 'PublicIPAddressElementType',
                                type: {
                                    name: 'Composite',
                                    className: 'PublicIPAddress'
                                }
                            }
                        }
                    },
                    nextLink: {
                        required: false,
                        serializedName: 'nextLink',
                        type: {
                            name: 'String'
                        }
                    }
                }
            }
        };
    }
}

export class loadBalancers {
    private client;

    constructor(client) {
        this.client = client;
    }

    public list(resourceGroupName, options, callback) {
        var client = this.client;

        if (!callback && typeof options === 'function') {
            callback = options;
            options = null;
        }
        if (!callback) {
            throw new Error('callback cannot be null.');
        }
        // Validate
        try {
            if (resourceGroupName === null || resourceGroupName === undefined || typeof resourceGroupName.valueOf() !== 'string') {
                throw new Error('resourceGroupName cannot be null or undefined and it must be of type string.');
            }
            if (this.client.apiVersion === null || this.client.apiVersion === undefined || typeof this.client.apiVersion.valueOf() !== 'string') {
                throw new Error('this.client.apiVersion cannot be null or undefined and it must be of type string.');
            }
            if (this.client.subscriptionId === null || this.client.subscriptionId === undefined || typeof this.client.subscriptionId.valueOf() !== 'string') {
                throw new Error('this.client.subscriptionId cannot be null or undefined and it must be of type string.');
            }
            if (this.client.acceptLanguage !== null && this.client.acceptLanguage !== undefined && typeof this.client.acceptLanguage.valueOf() !== 'string') {
                throw new Error('this.client.acceptLanguage must be of type string.');
            }
        } catch (error) {
            return callback(error);
        }

        // Construct URL
        var requestUrl = this.client.baseUri +
            '//subscriptions/{subscriptionId}/resourceGroups/{resourceGroupName}/providers/Microsoft.Network/loadBalancers';
        requestUrl = requestUrl.replace('{resourceGroupName}', encodeURIComponent(resourceGroupName));
        requestUrl = requestUrl.replace('{subscriptionId}', encodeURIComponent(this.client.subscriptionId));
        // trim all duplicate forward slashes in the url
        var regex = /([^:]\/)\/+/gi;
        requestUrl = requestUrl.replace(regex, '$1');
        var queryParameters = [];
        queryParameters.push('api-version=' + encodeURIComponent(this.client.apiVersion));
        if (queryParameters.length > 0) {
            requestUrl += '?' + queryParameters.join('&');
        }

        // Create HTTP transport objects
        var httpRequest = new azureServiceClient.WebRequest();
        httpRequest.method = 'GET';
        httpRequest.headers = {};
        httpRequest.uri = requestUrl;
        // Set Headers
        if (this.client.generateClientRequestId) {
            httpRequest.headers['x-ms-client-request-id'] = msRestAzure.generateUuid();
        }
        if (this.client.acceptLanguage !== undefined && this.client.acceptLanguage !== null) {
            httpRequest.headers['accept-language'] = this.client.acceptLanguage;
        }
        if (options) {
            for (var headerName in options['customHeaders']) {
                if (options['customHeaders'].hasOwnProperty(headerName)) {
                    httpRequest.headers[headerName] = options['customHeaders'][headerName];
                }
            }
        }
        httpRequest.headers['Content-Type'] = 'application/json; charset=utf-8';
        httpRequest.body = null;

        //send request
        this.client.httpObj.get(httpRequest.method, httpRequest.uri, httpRequest.headers, (err, response, responseBody) => {
            if (err) {
                return callback(err);
            }

            var statusCode = response.statusCode;
            if (statusCode !== 200) {
                var error = new Error(responseBody);
                // error.statusCode = response.statusCode;
                // error.request = msRest.stripRequest(httpRequest);
                // error.response = msRest.stripResponse(response);
                if (responseBody === '') responseBody = null;
                var parsedErrorResponse;
                try {
                    parsedErrorResponse = JSON.parse(responseBody);
                    if (parsedErrorResponse) {
                        if (parsedErrorResponse.error) parsedErrorResponse = parsedErrorResponse.error;
                        //if (parsedErrorResponse.code) error.code = parsedErrorResponse.code;
                        //if (parsedErrorResponse.message) error.message = parsedErrorResponse.message;
                    }
                    if (parsedErrorResponse !== null && parsedErrorResponse !== undefined) {
                        var resultMapper = new client.models['CloudError']().mapper();
                        //error.body = client.deserialize(resultMapper, parsedErrorResponse, 'error.body');
                    }
                } catch (defaultError) {
                    error.message = util.format('Error "%s" occurred in deserializing the responseBody ' +
                        '- "%s" for the default response.', defaultError.message, responseBody);
                    return callback(error);
                }
                return callback(error);
            }
            // Create Result
            var result = null;
            if (responseBody === '') responseBody = null;
            // Deserialize Response
            if (statusCode === 200) {
                var parsedResponse = null;
                try {
                    parsedResponse = JSON.parse(responseBody);
                    result = JSON.parse(responseBody);
                    if (parsedResponse !== null && parsedResponse !== undefined) {
                        var resultMapper = client.models['LoadBalancerListResult'].mapper();
                        //result = client.deserialize(resultMapper, parsedResponse, 'result');
                    }
                } catch (error) {
                    var deserializationError = new Error(util.format('Error "%s" occurred in deserializing the responseBody - "%s"', error, responseBody));
                    // deserializationError.request = msRest.stripRequest(httpRequest);
                    // deserializationError.response = msRest.stripResponse(response);
                    return callback(deserializationError);
                }
            }
            return callback(null, result, httpRequest, response);
        });
    }

    public get(resourceGroupName, loadBalancerName, options, callback) {
        var client = this.client;
        if (!callback && typeof options === 'function') {
            callback = options;
            options = null;
        }
        if (!callback) {
            throw new Error('callback cannot be null.');
        }
        var expand = (options && options.expand !== undefined) ? options.expand : undefined;
        // Validate
        try {
            if (resourceGroupName === null || resourceGroupName === undefined || typeof resourceGroupName.valueOf() !== 'string') {
                throw new Error('resourceGroupName cannot be null or undefined and it must be of type string.');
            }
            if (loadBalancerName === null || loadBalancerName === undefined || typeof loadBalancerName.valueOf() !== 'string') {
                throw new Error('loadBalancerName cannot be null or undefined and it must be of type string.');
            }
            if (this.client.apiVersion === null || this.client.apiVersion === undefined || typeof this.client.apiVersion.valueOf() !== 'string') {
                throw new Error('this.client.apiVersion cannot be null or undefined and it must be of type string.');
            }
            if (this.client.subscriptionId === null || this.client.subscriptionId === undefined || typeof this.client.subscriptionId.valueOf() !== 'string') {
                throw new Error('this.client.subscriptionId cannot be null or undefined and it must be of type string.');
            }
            if (expand !== null && expand !== undefined && typeof expand.valueOf() !== 'string') {
                throw new Error('expand must be of type string.');
            }
            if (this.client.acceptLanguage !== null && this.client.acceptLanguage !== undefined && typeof this.client.acceptLanguage.valueOf() !== 'string') {
                throw new Error('this.client.acceptLanguage must be of type string.');
            }
        } catch (error) {
            return callback(error);
        }

        // Construct URL
        var requestUrl = this.client.baseUri +
            '//subscriptions/{subscriptionId}/resourceGroups/{resourceGroupName}/providers/Microsoft.Network/loadBalancers/{loadBalancerName}';
        requestUrl = requestUrl.replace('{resourceGroupName}', encodeURIComponent(resourceGroupName));
        requestUrl = requestUrl.replace('{loadBalancerName}', encodeURIComponent(loadBalancerName));
        requestUrl = requestUrl.replace('{subscriptionId}', encodeURIComponent(this.client.subscriptionId));
        // trim all duplicate forward slashes in the url
        var regex = /([^:]\/)\/+/gi;
        requestUrl = requestUrl.replace(regex, '$1');
        var queryParameters = [];
        queryParameters.push('api-version=' + encodeURIComponent(this.client.apiVersion));
        if (expand !== null && expand !== undefined) {
            queryParameters.push('$expand=' + encodeURIComponent(expand));
        }
        if (queryParameters.length > 0) {
            requestUrl += '?' + queryParameters.join('&');
        }

        // Create HTTP transport objects
        var httpRequest = new azureServiceClient.WebRequest();
        httpRequest.method = 'GET';
        httpRequest.headers = {
            authorization: 'Bearer ' + this.client.credentials
        };
        httpRequest.uri = requestUrl;
        // Set Headers
        if (this.client.generateClientRequestId) {
            httpRequest.headers['x-ms-client-request-id'] = msRestAzure.generateUuid();
        }
        if (this.client.acceptLanguage !== undefined && this.client.acceptLanguage !== null) {
            httpRequest.headers['accept-language'] = this.client.acceptLanguage;
        }
        if (options) {
            for (var headerName in options['customHeaders']) {
                if (options['customHeaders'].hasOwnProperty(headerName)) {
                    httpRequest.headers[headerName] = options['customHeaders'][headerName];
                }
            }
        }
        httpRequest.headers['Content-Type'] = 'application/json; charset=utf-8';
        httpRequest.body = null;

        this.client.httpObj.get(httpRequest.method, httpRequest.uri, httpRequest.headers, (err, response, responseBody) => {
            if (err) {
                return callback(err);
            }
            console.log("statusCode: %s", response.statusCode);
            console.log("Response: %s", responseBody);
            var statusCode = response.statusCode;
            if (statusCode !== 200) {
                var error = new Error(responseBody);
                // error.statusCode = response.statusCode;
                // error.request = msRest.stripRequest(httpRequest);
                // error.response = msRest.stripResponse(response);
                if (responseBody === '') responseBody = null;
                var parsedErrorResponse;
                try {
                    parsedErrorResponse = JSON.parse(responseBody);
                    if (parsedErrorResponse) {
                        if (parsedErrorResponse.error) parsedErrorResponse = parsedErrorResponse.error;
                        // if (parsedErrorResponse.code) error.code = parsedErrorResponse.code;
                        // if (parsedErrorResponse.message) error.message = parsedErrorResponse.message;
                    }
                    if (parsedErrorResponse !== null && parsedErrorResponse !== undefined) {
                        var resultMapper = client.models['CloudError'].mapper();
                        // error.body = client.deserialize(resultMapper, parsedErrorResponse, 'error.body');
                    }
                } catch (defaultError) {
                    error.message = util.format('Error "%s" occurred in deserializing the responseBody ' +
                        '- "%s" for the default response.', defaultError.message, responseBody);
                    return callback(error);
                }
                return callback(error);
            }
            // Create Result
            var result = null;
            if (responseBody === '') responseBody = null;
            // Deserialize Response
            if (statusCode === 200) {
                var parsedResponse = null;
                try {
                    parsedResponse = JSON.parse(responseBody);
                    result = JSON.parse(responseBody);
                    if (parsedResponse !== null && parsedResponse !== undefined) {
                        var resultMapper = client.models['LoadBalancer'].mapper();
                        // result = client.deserialize(resultMapper, parsedResponse, 'result');
                    }
                } catch (error) {
                    var deserializationError = new Error(util.format('Error "%s" occurred in deserializing the responseBody - "%s"', error, responseBody));
                    // deserializationError.request = msRest.stripRequest(httpRequest);
                    // deserializationError.response = msRest.stripResponse(response);
                    return callback(deserializationError);
                }
            }
            return callback(null, result, httpRequest, response);
        });
    }

    public createOrUpdate(resourceGroupName, loadBalancerName, parameters, options, callback) {
        var client = this.client;
        if (!callback && typeof options === 'function') {
            callback = options;
            options = null;
        }
        if (!callback) {
            throw new Error('callback cannot be null.');
        }
        // Validate
        try {
            if (resourceGroupName === null || resourceGroupName === undefined || typeof resourceGroupName.valueOf() !== 'string') {
                throw new Error('resourceGroupName cannot be null or undefined and it must be of type string.');
            }
            if (loadBalancerName === null || loadBalancerName === undefined || typeof loadBalancerName.valueOf() !== 'string') {
                throw new Error('loadBalancerName cannot be null or undefined and it must be of type string.');
            }
            if (parameters === null || parameters === undefined) {
                throw new Error('parameters cannot be null or undefined.');
            }
            if (this.client.apiVersion === null || this.client.apiVersion === undefined || typeof this.client.apiVersion.valueOf() !== 'string') {
                throw new Error('this.client.apiVersion cannot be null or undefined and it must be of type string.');
            }
            if (this.client.subscriptionId === null || this.client.subscriptionId === undefined || typeof this.client.subscriptionId.valueOf() !== 'string') {
                throw new Error('this.client.subscriptionId cannot be null or undefined and it must be of type string.');
            }
            if (this.client.acceptLanguage !== null && this.client.acceptLanguage !== undefined && typeof this.client.acceptLanguage.valueOf() !== 'string') {
                throw new Error('this.client.acceptLanguage must be of type string.');
            }
        }
        catch (error) {
            return callback(error);
        }
        // Construct URL
        var requestUrl = this.client.baseUri +
                   '//subscriptions/{subscriptionId}/resourceGroups/{resourceGroupName}/providers/Microsoft.Network/loadBalancers/{loadBalancerName}';
        requestUrl = requestUrl.replace('{resourceGroupName}', encodeURIComponent(resourceGroupName));
        requestUrl = requestUrl.replace('{loadBalancerName}', encodeURIComponent(loadBalancerName));
        requestUrl = requestUrl.replace('{subscriptionId}', encodeURIComponent(this.client.subscriptionId));
        var queryParameters = [];
        queryParameters.push('api-version=' + encodeURIComponent(this.client.apiVersion));
        if (queryParameters.length > 0) {
            requestUrl += '?' + queryParameters.join('&');
        }
        // trim all duplicate forward slashes in the url
        var regex = /([^:]\/)\/+/gi;
        requestUrl = requestUrl.replace(regex, '$1');
        console.log("request url: %s", requestUrl);
        // Create HTTP transport objects
        var httpRequest = new azureServiceClient.WebRequest();
        httpRequest.method = 'PUT';
        httpRequest.headers = {};
        httpRequest.uri = requestUrl;
        // Set Headers
        if (this.client.generateClientRequestId) {
            httpRequest.headers['x-ms-client-request-id'] = msRestAzure.generateUuid();
        }
        if (this.client.acceptLanguage !== undefined && this.client.acceptLanguage !== null) {
            httpRequest.headers['accept-language'] = this.client.acceptLanguage;
        }
        if (options) {
            for (var headerName in options['customHeaders']) {
                if (options['customHeaders'].hasOwnProperty(headerName)) {
                    httpRequest.headers[headerName] = options['customHeaders'][headerName];
                }
            }
        }
        httpRequest.headers['Content-Type'] = 'application/json; charset=utf-8';
        console.log("Http header: %s", util.inspect(httpRequest.headers, { depth: null }));

        // Serialize Request
        var requestContent = null;
        var requestModel = null;
        try {
            if (parameters !== null && parameters !== undefined) {
                //var requestModelMapper = new client.models['NetworkInterface']().mapper();
                // requestModel = JSON.parse(parameters);
                
                requestContent = JSON.stringify(parameters);
            }
        }
        catch (error) {
            var serializationError = new Error(util.format('Error "%s" occurred in serializing the ' +
                'payload - "%s"', error.message, util.inspect(parameters, { depth: null })));
            console.log("error: %s", error);
            return callback(serializationError);
        }
        httpRequest.body = requestContent;
        var serviceClient = new azureServiceClient.ServiceClient(this.client.credentials);
        serviceClient.request(httpRequest).then((response) => {
            if (response.error) {
                callback(response.error);
            }
            serviceClient.getLongRunningOperationResult(response).then((operationResponse) => {
                if (operationResponse.body.status === "Succeeded") {
                    // Generate Response
                    callback(null);
                }
                else {
                    // Generate Error
                    callback();
                }
            });
        });
    }
}

export class publicIPAddresses {
    private client;
    constructor(client) {
        this.client = client;
    }

    public list(resourceGroupName, options, callback) {
        var client = this.client;
        if (!callback && typeof options === 'function') {
            callback = options;
            options = null;
        }
        if (!callback) {
            throw new Error('callback cannot be null.');
        }
        // Validate
        try {
            if (resourceGroupName === null || resourceGroupName === undefined || typeof resourceGroupName.valueOf() !== 'string') {
                throw new Error('resourceGroupName cannot be null or undefined and it must be of type string.');
            }
            if (this.client.apiVersion === null || this.client.apiVersion === undefined || typeof this.client.apiVersion.valueOf() !== 'string') {
                throw new Error('this.client.apiVersion cannot be null or undefined and it must be of type string.');
            }
            if (this.client.subscriptionId === null || this.client.subscriptionId === undefined || typeof this.client.subscriptionId.valueOf() !== 'string') {
                throw new Error('this.client.subscriptionId cannot be null or undefined and it must be of type string.');
            }
            if (this.client.acceptLanguage !== null && this.client.acceptLanguage !== undefined && typeof this.client.acceptLanguage.valueOf() !== 'string') {
                throw new Error('this.client.acceptLanguage must be of type string.');
            }
        } catch (error) {
            return callback(error);
        }

        // Construct URL
        var requestUrl = this.client.baseUri +
            '//subscriptions/{subscriptionId}/resourceGroups/{resourceGroupName}/providers/Microsoft.Network/publicIPAddresses';
        requestUrl = requestUrl.replace('{resourceGroupName}', encodeURIComponent(resourceGroupName));
        requestUrl = requestUrl.replace('{subscriptionId}', encodeURIComponent(this.client.subscriptionId));
        // trim all duplicate forward slashes in the url
        var regex = /([^:]\/)\/+/gi;
        requestUrl = requestUrl.replace(regex, '$1');
        var queryParameters = [];
        queryParameters.push('api-version=' + encodeURIComponent(this.client.apiVersion));
        if (queryParameters.length > 0) {
            requestUrl += '?' + queryParameters.join('&');
        }

        // Create HTTP transport objects
        var httpRequest = new azureServiceClient.WebRequest();
        httpRequest.method = 'GET';
        httpRequest.headers = {
            authorization: 'Bearer ' + client.credentials
        };
        httpRequest.uri = requestUrl;
        // Set Headers
        if (this.client.generateClientRequestId) {
            httpRequest.headers['x-ms-client-request-id'] = msRestAzure.generateUuid();
        }
        if (this.client.acceptLanguage !== undefined && this.client.acceptLanguage !== null) {
            httpRequest.headers['accept-language'] = this.client.acceptLanguage;
        }
        if (options) {
            for (var headerName in options['customHeaders']) {
                if (options['customHeaders'].hasOwnProperty(headerName)) {
                    httpRequest.headers[headerName] = options['customHeaders'][headerName];
                }
            }
        }
        httpRequest.headers['Content-Type'] = 'application/json; charset=utf-8';
        httpRequest.body = null;

        this.client.httpObj.get(httpRequest.method, httpRequest.uri, httpRequest.headers, (err, response, responseBody) => {
            if (err) {
                return callback(err);
            }
            console.log("statusCode: %s", response.statusCode);
            console.log("Response: %s", responseBody);
            var statusCode = response.statusCode;
            if (statusCode !== 200) {
                var error = new Error(responseBody);
                // error.statusCode = response.statusCode;
                // error.request = msRest.stripRequest(httpRequest);
                // error.response = msRest.stripResponse(response);
                if (responseBody === '') responseBody = null;
                var parsedErrorResponse;
                try {
                    parsedErrorResponse = JSON.parse(responseBody);
                    if (parsedErrorResponse) {
                        if (parsedErrorResponse.error) parsedErrorResponse = parsedErrorResponse.error;
                        // if (parsedErrorResponse.code) error.code = parsedErrorResponse.code;
                        // if (parsedErrorResponse.message) error.message = parsedErrorResponse.message;
                    }
                    if (parsedErrorResponse !== null && parsedErrorResponse !== undefined) {
                        var resultMapper = client.models['CloudError'].mapper();
                        // error.body = client.deserialize(resultMapper, parsedErrorResponse, 'error.body');
                    }
                } catch (defaultError) {
                    error.message = util.format('Error "%s" occurred in deserializing the responseBody ' +
                        '- "%s" for the default response.', defaultError.message, responseBody);
                    return callback(error);
                }
                return callback(error);
            }
            // Create Result
            var result = null;
            if (responseBody === '') responseBody = null;
            // Deserialize Response
            if (statusCode === 200) {
                var parsedResponse = null;
                try {
                    parsedResponse = JSON.parse(responseBody);
                    result = JSON.parse(responseBody);
                    if (parsedResponse !== null && parsedResponse !== undefined) {
                        var resultMapper = client.models['PublicIPAddressListResult'].mapper();
                        //result = client.deserialize(resultMapper, parsedResponse, 'result');
                    }
                } catch (error) {
                    var deserializationError = new Error(util.format('Error "%s" occurred in deserializing the responseBody - "%s"', error, responseBody));
                    // deserializationError.request = msRest.stripRequest(httpRequest);
                    // deserializationError.response = msRest.stripResponse(response);
                    return callback(deserializationError);
                }
            }

            return callback(null, result, httpRequest, response);
        });
    }
}

export class networkSecurityGroups {
    private client;
    constructor(client) {
        this.client = client;
    }

    public list(resourceGroupName, options, callback) {
        var client = this.client;
        if (!callback && typeof options === 'function') {
            callback = options;
            options = null;
        }
        if (!callback) {
            throw new Error('callback cannot be null.');
        }
        // Validate
        try {
            if (resourceGroupName === null || resourceGroupName === undefined || typeof resourceGroupName.valueOf() !== 'string') {
                throw new Error('resourceGroupName cannot be null or undefined and it must be of type string.');
            }
            if (this.client.apiVersion === null || this.client.apiVersion === undefined || typeof this.client.apiVersion.valueOf() !== 'string') {
                throw new Error('this.client.apiVersion cannot be null or undefined and it must be of type string.');
            }
            if (this.client.subscriptionId === null || this.client.subscriptionId === undefined || typeof this.client.subscriptionId.valueOf() !== 'string') {
                throw new Error('this.client.subscriptionId cannot be null or undefined and it must be of type string.');
            }
            if (this.client.acceptLanguage !== null && this.client.acceptLanguage !== undefined && typeof this.client.acceptLanguage.valueOf() !== 'string') {
                throw new Error('this.client.acceptLanguage must be of type string.');
            }
        } catch (error) {
            return callback(error);
        }

        // Construct URL
        var requestUrl = this.client.baseUri +
            '//subscriptions/{subscriptionId}/resourceGroups/{resourceGroupName}/providers/Microsoft.Network/networkSecurityGroups';
        requestUrl = requestUrl.replace('{resourceGroupName}', encodeURIComponent(resourceGroupName));
        requestUrl = requestUrl.replace('{subscriptionId}', encodeURIComponent(this.client.subscriptionId));
        // trim all duplicate forward slashes in the url
        var regex = /([^:]\/)\/+/gi;
        requestUrl = requestUrl.replace(regex, '$1');
        var queryParameters = [];
        queryParameters.push('api-version=' + encodeURIComponent(this.client.apiVersion));
        if (queryParameters.length > 0) {
            requestUrl += '?' + queryParameters.join('&');
        }

        // Create HTTP transport objects
        var httpRequest = new azureServiceClient.WebRequest();
        httpRequest.method = 'GET';
        httpRequest.headers = {
            authorization: 'Bearer ' + this.client.credentials
        };
        httpRequest.uri = requestUrl;
        // Set Headers
        if (this.client.generateClientRequestId) {
            httpRequest.headers['x-ms-client-request-id'] = msRestAzure.generateUuid();
        }
        if (this.client.acceptLanguage !== undefined && this.client.acceptLanguage !== null) {
            httpRequest.headers['accept-language'] = this.client.acceptLanguage;
        }
        if (options) {
            for (var headerName in options['customHeaders']) {
                if (options['customHeaders'].hasOwnProperty(headerName)) {
                    httpRequest.headers[headerName] = options['customHeaders'][headerName];
                }
            }
        }
        httpRequest.headers['Content-Type'] = 'application/json; charset=utf-8';
        httpRequest.body = null;

        //send request
        this.client.httpObj.get(httpRequest.method, httpRequest.uri, httpRequest.headers, (err, response, responseBody) => {
            if (err) {
                return callback(err);
            }
            console.log("statusCode: %s", response.statusCode);
            console.log("Response: %s", responseBody);

            var statusCode = response.statusCode;
            if (statusCode !== 200) {
                var error = new Error(responseBody);
                // error.statusCode = response.statusCode;
                // error.request = msRest.stripRequest(httpRequest);
                // error.response = msRest.stripResponse(response);
                if (responseBody === '') responseBody = null;
                var parsedErrorResponse;
                try {
                    parsedErrorResponse = JSON.parse(responseBody);
                    if (parsedErrorResponse) {
                        if (parsedErrorResponse.error) parsedErrorResponse = parsedErrorResponse.error;
                        // if (parsedErrorResponse.code) error.code = parsedErrorResponse.code;
                        // if (parsedErrorResponse.message) error.message = parsedErrorResponse.message;
                    }
                    if (parsedErrorResponse !== null && parsedErrorResponse !== undefined) {
                        var resultMapper = client.models['CloudError'].mapper();
                        //error.body = client.deserialize(resultMapper, parsedErrorResponse, 'error.body');
                    }
                } catch (defaultError) {
                    error.message = util.format('Error "%s" occurred in deserializing the responseBody ' +
                        '- "%s" for the default response.', defaultError.message, responseBody);
                    return callback(error);
                }
                return callback(error);
            }
            // Create Result
            var result = null;
            if (responseBody === '') responseBody = null;
            // Deserialize Response
            if (statusCode === 200) {
                var parsedResponse = null;
                try {
                    parsedResponse = JSON.parse(responseBody);
                    result = JSON.parse(responseBody);
                    if (parsedResponse !== null && parsedResponse !== undefined) {
                        var resultMapper = client.models['NetworkSecurityGroupListResult'].mapper();
                        // result = client.deserialize(resultMapper, parsedResponse, 'result');
                    }
                } catch (error) {
                    var deserializationError = new Error(util.format('Error "%s" occurred in deserializing the responseBody - "%s"', error, responseBody));
                    // deserializationError.request = msRest.stripRequest(httpRequest);
                    // deserializationError.response = msRest.stripResponse(response);
                    return callback(deserializationError);
                }
            }

            return callback(null, result, httpRequest, response);
        });
    }
}

export class NetworkInterfaces {
    private client;
    constructor(client) {
        this.client = client;
    }

    public list(resourceGroupName, options, callback) {
        var client = this.client;
        if (!callback && typeof options === 'function') {
            callback = options;
            options = null;
        }
        if (!callback) {
            throw new Error('callback cannot be null.');
        }
        // Validate
        try {
            if (resourceGroupName === null || resourceGroupName === undefined || typeof resourceGroupName.valueOf() !== 'string') {
                throw new Error('resourceGroupName cannot be null or undefined and it must be of type string.');
            }
            if (this.client.apiVersion === null || this.client.apiVersion === undefined || typeof this.client.apiVersion.valueOf() !== 'string') {
                throw new Error('this.client.apiVersion cannot be null or undefined and it must be of type string.');
            }
            if (this.client.subscriptionId === null || this.client.subscriptionId === undefined || typeof this.client.subscriptionId.valueOf() !== 'string') {
                throw new Error('this.client.subscriptionId cannot be null or undefined and it must be of type string.');
            }
            if (this.client.acceptLanguage !== null && this.client.acceptLanguage !== undefined && typeof this.client.acceptLanguage.valueOf() !== 'string') {
                throw new Error('this.client.acceptLanguage must be of type string.');
            }
        } catch (error) {
            return callback(error);
        }

        // Construct URL
        var requestUrl = this.client.baseUri +
            '//subscriptions/{subscriptionId}/resourceGroups/{resourceGroupName}/providers/Microsoft.Network/networkInterfaces';
        requestUrl = requestUrl.replace('{resourceGroupName}', encodeURIComponent(resourceGroupName));
        requestUrl = requestUrl.replace('{subscriptionId}', encodeURIComponent(this.client.subscriptionId));
        // trim all duplicate forward slashes in the url
        var regex = /([^:]\/)\/+/gi;
        requestUrl = requestUrl.replace(regex, '$1');
        var queryParameters = [];
        queryParameters.push('api-version=' + encodeURIComponent(this.client.apiVersion));
        if (queryParameters.length > 0) {
            requestUrl += '?' + queryParameters.join('&');
        }
        var httpRequest = new azureServiceClient.WebRequest();
        httpRequest.method = 'GET';
        httpRequest.headers = {
            authorization: 'Bearer ' + this.client.credentials
        };
        httpRequest.uri = requestUrl;
        if (this.client.generateClientRequestId) {
            httpRequest.headers['x-ms-client-request-id'] = msRestAzure.generateUuid();
        }
        if (this.client.acceptLanguage !== undefined && this.client.acceptLanguage !== null) {
            httpRequest.headers['accept-language'] = this.client.acceptLanguage;
        }
        if (options) {
            for (var headerName in options['customHeaders']) {
                if (options['customHeaders'].hasOwnProperty(headerName)) {
                    httpRequest.headers[headerName] = options['customHeaders'][headerName];
                }
            }
        }
        httpRequest.headers['Content-Type'] = 'application/json; charset=utf-8';
        httpRequest.body = null;
        // Send Request
        this.client.httpObj.get(httpRequest.method, httpRequest.uri, httpRequest.headers, (err, response, responseBody) => {
            if (err) {
                return callback(err);
            }
            console.log("statusCode: %s", response.statusCode);
            console.log("Response: %s", responseBody);
            var statusCode = response.statusCode;
            if (statusCode !== 200) {
                var error = new Error(responseBody);
                // error.statusCode = response.statusCode;
                // error.request = msRest.stripRequest(httpRequest);
                // error.response = msRest.stripResponse(response);
                if (responseBody === '') responseBody = null;
                var parsedErrorResponse;
                try {
                    parsedErrorResponse = JSON.parse(responseBody);
                    if (parsedErrorResponse) {
                        if (parsedErrorResponse.error) parsedErrorResponse = parsedErrorResponse.error;
                        // if (parsedErrorResponse.code) error.code = parsedErrorResponse.code;
                        // if (parsedErrorResponse.message) error.message = parsedErrorResponse.message;
                    }
                    if (parsedErrorResponse !== null && parsedErrorResponse !== undefined) {
                        var resultMapper = client.models['CloudError'].mapper();
                        // error.body = client.deserialize(resultMapper, parsedErrorResponse, 'error.body');
                    }
                } catch (defaultError) {
                    error.message = util.format('Error "%s" occurred in deserializing the responseBody ' +
                        '- "%s" for the default response.', defaultError.message, responseBody);
                    return callback(error);
                }
                return callback(error);
            }
            // Create Result
            var result = null;
            if (responseBody === '') responseBody = null;
            // Deserialize Response
            if (statusCode === 200) {
                var parsedResponse = null;
                try {
                    parsedResponse = JSON.parse(responseBody);
                    result = JSON.parse(responseBody);
                    if (parsedResponse !== null && parsedResponse !== undefined) {
                        var resultMapper = client.models['NetworkInterfaceListResult'].mapper();
                        // result = client.deserialize(resultMapper, parsedResponse, 'result');
                    }
                } catch (error) {
                    var deserializationError = new Error(util.format('Error "%s" occurred in deserializing the responseBody - "%s"', error, responseBody));
                    // deserializationError.request = msRest.stripRequest(httpRequest);
                    // deserializationError.response = msRest.stripResponse(response);
                    return callback(deserializationError);
                }
            }

            return callback(null, result, httpRequest, response);
        });
    }
    public createOrUpdate(resourceGroupName, networkInterfaceName, parameters, options, callback) {
        var client = this.client;
        if (!callback && typeof options === 'function') {
            callback = options;
            options = null;
        }
        if (!callback) {
            throw new Error('callback cannot be null.');
        }
        // Validate
        try {
            if (resourceGroupName === null || resourceGroupName === undefined || typeof resourceGroupName.valueOf() !== 'string') {
                throw new Error('resourceGroupName cannot be null or undefined and it must be of type string.');
            }
            if (networkInterfaceName === null || networkInterfaceName === undefined || typeof networkInterfaceName.valueOf() !== 'string') {
                throw new Error('networkInterfaceName cannot be null or undefined and it must be of type string.');
            }
            if (parameters === null || parameters === undefined) {
                throw new Error('parameters cannot be null or undefined.');
            }
            if (this.client.apiVersion === null || this.client.apiVersion === undefined || typeof this.client.apiVersion.valueOf() !== 'string') {
                throw new Error('this.client.apiVersion cannot be null or undefined and it must be of type string.');
            }
            if (this.client.subscriptionId === null || this.client.subscriptionId === undefined || typeof this.client.subscriptionId.valueOf() !== 'string') {
                throw new Error('this.client.subscriptionId cannot be null or undefined and it must be of type string.');
            }
            if (this.client.acceptLanguage !== null && this.client.acceptLanguage !== undefined && typeof this.client.acceptLanguage.valueOf() !== 'string') {
                throw new Error('this.client.acceptLanguage must be of type string.');
            }
        }
        catch (error) {
            return callback(error);
        }
        // Construct URL
        var requestUrl = this.client.baseUri +
            '//subscriptions/{subscriptionId}/resourceGroups/{resourceGroupName}/providers/Microsoft.Network/networkInterfaces/{networkInterfaceName}';
        requestUrl = requestUrl.replace('{resourceGroupName}', encodeURIComponent(resourceGroupName));
        requestUrl = requestUrl.replace('{networkInterfaceName}', encodeURIComponent(networkInterfaceName));
        requestUrl = requestUrl.replace('{subscriptionId}', encodeURIComponent(this.client.subscriptionId));
        var queryParameters = [];
        queryParameters.push('api-version=' + encodeURIComponent(this.client.apiVersion));
        if (queryParameters.length > 0) {
            requestUrl += '?' + queryParameters.join('&');
        }
        // trim all duplicate forward slashes in the url
        var regex = /([^:]\/)\/+/gi;
        requestUrl = requestUrl.replace(regex, '$1');
        // Create HTTP transport objects
        var httpRequest = new azureServiceClient.WebRequest();
        httpRequest.method = 'PUT';
        httpRequest.headers = {};
        httpRequest.uri = requestUrl;
        // Set Headers
        if (this.client.generateClientRequestId) {
            httpRequest.headers['x-ms-client-request-id'] = msRestAzure.generateUuid();
        }
        if (this.client.acceptLanguage !== undefined && this.client.acceptLanguage !== null) {
            httpRequest.headers['accept-language'] = this.client.acceptLanguage;
        }
        if (options) {
            for (var headerName in options['customHeaders']) {
                if (options['customHeaders'].hasOwnProperty(headerName)) {
                    httpRequest.headers[headerName] = options['customHeaders'][headerName];
                }
            }
        }
        httpRequest.headers['Content-Type'] = 'application/json; charset=utf-8';
        // Serialize Request
        var requestContent = null;
        var requestModel = null;
        try {
            if (parameters !== null && parameters !== undefined) {
                var requestModelMapper = new client.models['NetworkInterface']().mapper();
                requestModel = client.serialize(requestModelMapper, parameters, 'parameters');
                requestContent = JSON.stringify(requestModel);
            }
        }
        catch (error) {
            var serializationError = new Error(util.format('Error "%s" occurred in serializing the ' +
                'payload - "%s"', error.message, util.inspect(parameters, { depth: null })));
            return callback(serializationError);
        }
        httpRequest.body = requestContent;
        var serviceClient = new azureServiceClient.ServiceClient(this.client.credentials);
        console.log("HttpsObject: %s", util.inspect(httpRequest, {depth: null}));
        serviceClient.request(httpRequest).then((response) => {
            if (response.error) {
                callback(response.error);
            }
            console.log("Response: %s", response);
            serviceClient.getLongRunningOperationResult(response).then((operationResponse) => {
                console.log("longRunningOperation response: %s", util.inspect(operationResponse, { depth: null }));
                if (operationResponse.body.status === "Succeeded") {
                    // Generate Response
                    callback(null);
                }
                else {
                    // Generate Error
                    callback();
                }
            });
        });
    }
}

export class securityRules {
    private client;
    constructor(client) {
        this.client = client;
    }

    public get(resourceGroupName, networkSecurityGroupName, securityRuleName, options, callback) {
        var client = this.client;
        if (!callback && typeof options === 'function') {
            callback = options;
            options = null;
        }
        if (!callback) {
            throw new Error('callback cannot be null.');
        }
        // Validate
        try {
            if (resourceGroupName === null || resourceGroupName === undefined || typeof resourceGroupName.valueOf() !== 'string') {
                throw new Error('resourceGroupName cannot be null or undefined and it must be of type string.');
            }
            if (networkSecurityGroupName === null || networkSecurityGroupName === undefined || typeof networkSecurityGroupName.valueOf() !== 'string') {
                throw new Error('networkSecurityGroupName cannot be null or undefined and it must be of type string.');
            }
            if (securityRuleName === null || securityRuleName === undefined || typeof securityRuleName.valueOf() !== 'string') {
                throw new Error('securityRuleName cannot be null or undefined and it must be of type string.');
            }
            if (this.client.apiVersion === null || this.client.apiVersion === undefined || typeof this.client.apiVersion.valueOf() !== 'string') {
                throw new Error('this.client.apiVersion cannot be null or undefined and it must be of type string.');
            }
            if (this.client.subscriptionId === null || this.client.subscriptionId === undefined || typeof this.client.subscriptionId.valueOf() !== 'string') {
                throw new Error('this.client.subscriptionId cannot be null or undefined and it must be of type string.');
            }
            if (this.client.acceptLanguage !== null && this.client.acceptLanguage !== undefined && typeof this.client.acceptLanguage.valueOf() !== 'string') {
                throw new Error('this.client.acceptLanguage must be of type string.');
            }
        } catch (error) {
            return callback(error);
        }

        // Construct URL
        var requestUrl = this.client.baseUri +
            '//subscriptions/{subscriptionId}/resourceGroups/{resourceGroupName}/providers/Microsoft.Network/networkSecurityGroups/{networkSecurityGroupName}/securityRules/{securityRuleName}';
        requestUrl = requestUrl.replace('{resourceGroupName}', encodeURIComponent(resourceGroupName));
        requestUrl = requestUrl.replace('{networkSecurityGroupName}', encodeURIComponent(networkSecurityGroupName));
        requestUrl = requestUrl.replace('{securityRuleName}', encodeURIComponent(securityRuleName));
        requestUrl = requestUrl.replace('{subscriptionId}', encodeURIComponent(this.client.subscriptionId));
        // trim all duplicate forward slashes in the url
        var regex = /([^:]\/)\/+/gi;
        requestUrl = requestUrl.replace(regex, '$1');
        var queryParameters = [];
        queryParameters.push('api-version=' + encodeURIComponent(this.client.apiVersion));
        if (queryParameters.length > 0) {
            requestUrl += '?' + queryParameters.join('&');
        }

        // Create HTTP transport objects
        var httpRequest = new azureServiceClient.WebRequest();
        httpRequest.method = 'GET';
        httpRequest.headers = {
            authorization: 'Bearer ' + client.credentials
        };
        httpRequest.uri = requestUrl;
        // Set Headers
        if (this.client.generateClientRequestId) {
            httpRequest.headers['x-ms-client-request-id'] = msRestAzure.generateUuid();
        }
        if (this.client.acceptLanguage !== undefined && this.client.acceptLanguage !== null) {
            httpRequest.headers['accept-language'] = this.client.acceptLanguage;
        }
        if (options) {
            for (var headerName in options['customHeaders']) {
                if (options['customHeaders'].hasOwnProperty(headerName)) {
                    httpRequest.headers[headerName] = options['customHeaders'][headerName];
                }
            }
        }
        httpRequest.headers['Content-Type'] = 'application/json; charset=utf-8';
        httpRequest.body = null;
        // Send Request
        //var clientUtils = new azureServiceClient.Utils();
        this.client.httpObj.get(httpRequest.method, httpRequest.uri, httpRequest.headers, (err, response, responseBody) => {
            if (err) {
                return callback(err);
            }
            console.log("statusCode: %s", response.statusCode);
            console.log("Response: %s", responseBody);
            var statusCode = response.statusCode;
            if (statusCode !== 200) {
                var error = new msRestAzure.Error(responseBody);
                error.statusCode = response.statusCode;
                error.request = new msRestAzure.stripRequest(httpRequest);
                error.response = new msRestAzure.stripResponse(response);
                if (responseBody === '') responseBody = null;
                var parsedErrorResponse;
                try {
                    parsedErrorResponse = JSON.parse(responseBody);
                    if (parsedErrorResponse) {
                        if (parsedErrorResponse.error) parsedErrorResponse = parsedErrorResponse.error;
                        if (parsedErrorResponse.code) error.code = parsedErrorResponse.code;
                        if (parsedErrorResponse.message) error.message = parsedErrorResponse.message;
                    }
                    if (parsedErrorResponse !== null && parsedErrorResponse !== undefined) {
                        var resultMapper = client.models['CloudError'].mapper();
                        //error.body = clientUtils.deserialize(resultMapper, parsedErrorResponse, 'error.body');
                    }
                } catch (defaultError) {
                    error.message = util.format('Error "%s" occurred in deserializing the responseBody ' +
                        '- "%s" for the default response.', defaultError.message, responseBody);
                    return callback(error);
                }
                return callback(error);
            }
            // Create Result
            var result = null;
            if (responseBody === '') responseBody = null;
            // Deserialize Response
            if (statusCode === 200) {
                var parsedResponse = null;
                try {
                    parsedResponse = JSON.parse(responseBody);
                    result = JSON.parse(responseBody);
                    if (parsedResponse !== null && parsedResponse !== undefined) {
                        var resultMapper = client.models['SecurityRule'].mapper();
                        //result = clientUtils.deserialize(resultMapper, parsedResponse, 'result');
                    }
                } catch (error) {
                    var deserializationError = new msRestAzure.Error(util.format('Error "%s" occurred in deserializing the responseBody - "%s"', error, responseBody));
                    deserializationError.request = new msRestAzure.stripRequest(httpRequest);
                    deserializationError.response = new msRestAzure.stripResponse(response);
                    return callback(deserializationError);
                }
            }

            return callback(null, result, httpRequest, response);
        });
    }
<<<<<<< HEAD

    public createOrUpdate(resourceGroupName, networkSecurityGroupName, securityRuleName, securityRuleParameters, callback) {
        var client = this.client;
        if (!callback) {
            throw new Error('callback cannot be null.');
        }
        // Validate
        try {
            if (resourceGroupName === null || resourceGroupName === undefined || typeof resourceGroupName.valueOf() !== 'string') {
                throw new Error('resourceGroupName cannot be null or undefined and it must be of type string.');
            }
            if (networkSecurityGroupName === null || networkSecurityGroupName === undefined || typeof networkSecurityGroupName.valueOf() !== 'string') {
                throw new Error('networkSecurityGroupName cannot be null or undefined and it must be of type string.');
            }
            if (securityRuleName === null || securityRuleName === undefined || typeof securityRuleName.valueOf() !== 'string') {
                throw new Error('securityRuleName cannot be null or undefined and it must be of type string.');
            }
            if (securityRuleParameters === null || securityRuleParameters === undefined) {
                throw new Error('securityRuleParameters cannot be null or undefined.');
            }
            if (this.client.apiVersion === null || this.client.apiVersion === undefined || typeof this.client.apiVersion.valueOf() !== 'string') {
                throw new Error('this.client.apiVersion cannot be null or undefined and it must be of type string.');
            }
            if (this.client.subscriptionId === null || this.client.subscriptionId === undefined || typeof this.client.subscriptionId.valueOf() !== 'string') {
                throw new Error('this.client.subscriptionId cannot be null or undefined and it must be of type string.');
            }
            if (this.client.acceptLanguage !== null && this.client.acceptLanguage !== undefined && typeof this.client.acceptLanguage.valueOf() !== 'string') {
                throw new Error('this.client.acceptLanguage must be of type string.');
            }
        } catch (error) {
            return callback(error);
        }

        // Construct URL
        var requestUrl = this.client.baseUri +
            '//subscriptions/{subscriptionId}/resourceGroups/{resourceGroupName}/providers/Microsoft.Network/networkSecurityGroups/{networkSecurityGroupName}/securityRules/{securityRuleName}';
        requestUrl = requestUrl.replace('{resourceGroupName}', encodeURIComponent(resourceGroupName));
        requestUrl = requestUrl.replace('{networkSecurityGroupName}', encodeURIComponent(networkSecurityGroupName));
        requestUrl = requestUrl.replace('{securityRuleName}', encodeURIComponent(securityRuleName));
        requestUrl = requestUrl.replace('{subscriptionId}', encodeURIComponent(this.client.subscriptionId));
        // trim all duplicate forward slashes in the url
        var regex = /([^:]\/)\/+/gi;
        requestUrl = requestUrl.replace(regex, '$1');
        var queryParameters = [];
        queryParameters.push('api-version=' + encodeURIComponent(this.client.apiVersion));
        if (queryParameters.length > 0) {
            requestUrl += '?' + queryParameters.join('&');
        }

        // Create HTTP transport objects
        var httpRequest = new azureServiceClient.WebRequest();
        httpRequest.method = 'PUT';
        httpRequest.headers = {};
        httpRequest.uri = requestUrl;
        // Set Headers
        if (this.client.generateClientRequestId) {
            httpRequest.headers['x-ms-client-request-id'] = msRestAzure.generateUuid();
        }
        if (this.client.acceptLanguage !== undefined && this.client.acceptLanguage !== null) {
            httpRequest.headers['accept-language'] = this.client.acceptLanguage;
        }
        httpRequest.headers['Content-Type'] = 'application/json; charset=utf-8';
        // Serialize Request
        var requestContent = null;
        var requestModel = null;
        try {
            if (securityRuleParameters !== null && securityRuleParameters !== undefined) {
                var requestModelMapper = new client.models['SecurityRule']().mapper();
                requestModel = client.serialize(requestModelMapper, securityRuleParameters, 'securityRuleParameters');
                requestContent = JSON.stringify(requestModel);
            }
        } catch (error) {
            var serializationError = new Error(util.format('Error "%s" occurred in serializing the ' +
                'payload - "%s"', error.message, util.inspect(securityRuleParameters, { depth: null })));
            return callback(serializationError);
        }
        httpRequest.body = requestContent;
        // Send request
        var serviceClient = new azureServiceClient.ServiceClient(this.client.credentials);
        serviceClient.request(httpRequest).then((response: azureServiceClient.WebResponse) => {
            if (response.error) {
                callback(response.error);
            }
            serviceClient.getLongRunningOperationResult(response).then((operationResponse: azureServiceClient.WebResponse) => {
                if (operationResponse.body.status === "Succeeded") {
                    // Generate Response
                    callback(null);
                } else {
                    // Generate Error
                    callback()
                }
            });
        });
    }

=======
>>>>>>> f3e51fca
}<|MERGE_RESOLUTION|>--- conflicted
+++ resolved
@@ -1517,7 +1517,6 @@
             return callback(null, result, httpRequest, response);
         });
     }
-<<<<<<< HEAD
 
     public createOrUpdate(resourceGroupName, networkSecurityGroupName, securityRuleName, securityRuleParameters, callback) {
         var client = this.client;
@@ -1612,7 +1611,4 @@
             });
         });
     }
-
-=======
->>>>>>> f3e51fca
 }