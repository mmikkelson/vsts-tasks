--- conflicted
+++ resolved
@@ -291,31 +291,6 @@
 
         // Send Request
         this.client.beginRequest(httpRequest).then((response: azureServiceClient.WebResponse) => {
-<<<<<<< HEAD
-            var statusCode = response.statusCode;
-            if (statusCode !== 200 && statusCode !== 201) {
-                return callback(new azureServiceClient.ApiResult(azureServiceClient.ToError(response)));
-            }
-            this.client.getLongRunningOperationResult(response).then((operationResponse) => {
-                this.get(resourceGroupName, deploymentName, (error, response) => {
-                    var response;
-                    if (error) {
-                        return callback(error);
-                    }
-                    else {
-                        if (response.properties.provisioningState === "Succeeded") {
-                            return callback(null, response);
-                        }
-                        else {
-                            return callback(response.properties.error);
-                        }
-                    }
-                });
-            }).catch((error) => {
-                return callback(error);
-            });
-        });
-=======
             return new Promise<azureServiceClient.ApiResult>((resolve, reject) => {
                 var statusCode = response.statusCode;
                 if (statusCode !== 200 && statusCode !== 201) {
@@ -339,7 +314,6 @@
             });
         }).then((apiResult: azureServiceClient.ApiResult) => callback(apiResult.error, apiResult.result),
             (error) => callback(error));
->>>>>>> 0989e7c5
     }
 
     public get(resourceGroupName, deploymentName, callback) {
