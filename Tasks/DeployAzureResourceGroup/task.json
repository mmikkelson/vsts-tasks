{
    "id": "94A74903-F93F-4075-884F-DC11F34058B4",
    "name": "AzureResourceGroupDeployment",
    "friendlyName": "Azure Resource Group Deployment",
    "description": "Deploy, start, stop, delete Azure Resource Groups",
    "helpMarkDown": "[More Information](https://github.com/Microsoft/vso-agent-tasks/blob/master/Tasks/DeployAzureResourceGroup/README.md)",
    "category": "Deploy",
    "visibility": [
        "Build",
        "Release"
    ],
    "author": "Microsoft Corporation",
    "version": {
        "Major": 1,
        "Minor": 0,
<<<<<<< HEAD
        "Patch": 60
=======
        "Patch": 59
>>>>>>> f0253cca
    },
    "demands": [
        "azureps"
    ],
    "minimumAgentVersion": "1.95.0",
    "groups": [
        {
            "name": "output",
            "displayName": "Output",
            "isExpanded": true
        }
    ],
    "inputs": [
        {
            "name": "ConnectedServiceNameSelector",
            "type": "pickList",
            "label": "Azure Connection Type",
            "required": false,
            "helpMarkDown": "",
            "defaultValue": "ConnectedServiceName",
            "options": {
                "ConnectedServiceName": "Azure Resource Manager",
                "ConnectedServiceNameClassic": "Azure Classic"
            }
        },
        {
            "name": "ConnectedServiceName",
            "type": "connectedService:AzureRM",
            "label": "Azure RM Subscription",
            "defaultValue": "",
            "required": true,
            "helpMarkDown": "Select the Azure Resource Manager subscription for the deployment.",
            "visibleRule": "ConnectedServiceNameSelector = ConnectedServiceName"
        },
        {
            "name": "ConnectedServiceNameClassic",
            "type": "connectedService:Azure",
            "label": "Azure Classic Subscription",
            "defaultValue": "",
            "required": true,
            "helpMarkDown": "Select the Azure Classic subscription for the deployment.",
            "visibleRule": "ConnectedServiceNameSelector = ConnectedServiceNameClassic"
        },
        {
            "name": "action", 
            "type": "pickList", 
            "label": "Action",
            "defaultValue": "Create Or Update Resource Group",
            "required": true,
            "helpMarkDown" : "Action to be performed on the Azure resources or resource group.",
            "options": {
                 "Create Or Update Resource Group": "Create Or Update Resource Group",
                 "Select Resource Group": "Select Resource Group",
                 "Start": "Start Virtual Machines",
                 "Stop": "Stop Virtual Machines",
                 "Restart": "Restart Virtual Machines",
                 "Delete": "Delete Virtual Machines",
                 "DeleteRG": "Delete Resource Group"
                },
            "visibleRule": "ConnectedServiceNameSelector = ConnectedServiceName"
        },
        {
            "name": "actionClassic", 
            "type": "pickList", 
            "label": "Action",
            "defaultValue": "Select Resource Group",
            "required": true,
            "helpMarkDown" : "Action to be performed on the Azure resources or cloud service.",
            "options": {
                 "Select Resource Group": "Select Cloud Service"
                },
            "visibleRule": "ConnectedServiceNameSelector = ConnectedServiceNameClassic"
        },
        {
            "name": "resourceGroupName",
            "type": "pickList",
            "label": "Resource Group",
            "required": true,
            "helpMarkDown": "Provide the name of the resource group.",
            "properties": {
              "EditableOptions": "True"
            },
            "visibleRule": "ConnectedServiceNameSelector = ConnectedServiceName"
        },
        {
            "name": "cloudService",
            "type": "pickList",
            "label": "Cloud Service",
            "required": true,
            "helpMarkDown": "Provide the name of the cloud service.",
            "properties": {
              "EditableOptions": "True"
            },
            "visibleRule": "ConnectedServiceNameSelector = ConnectedServiceNameClassic"
        },
        {
            "name": "location",
            "type": "pickList",
            "label": "Location",
            "defaultValue": "East US",
            "required": true,
            "helpMarkDown": "Location for deploying the resource group. If the resource group already exists in the subscription, then this value will be ignored.",
            "options": {
                "Australia East": "Australia East",
                "Australia Southeast": "Australia Southeast",
                "Brazil South": "Brazil South",
                "Central US": "Central US",
                "East Asia": "East Asia",
                "East US": "East US",
                "East US 2 ": "East US 2 ",
                "Japan East": "Japan East",
                "Japan West": "Japan West",
                "North Central US": "North Central US",
                "North Europe": "North Europe",
                "South Central US": "South Central US",
                "Southeast Asia": "Southeast Asia",
                "West Europe": "West Europe",
                "West US": "West US"
            },
            "properties": {
                "EditableOptions": "True" 
            },
            "visibleRule": "action = Create Or Update Resource Group"
        },
        {
            "name": "csmFile", 
            "type": "filePath", 
            "label": "Template", 
            "defaultValue":"",
            "required": true,
            "helpMarkDown": "Specify the path to the Azure Resource Manager template. For more information about the templates see http://aka.ms/azuretemplates. To get started immediately use template http://aka.ms/sampletemplate.",
            "visibleRule": "action = Create Or Update Resource Group"
        },
        {
            "name": "csmParametersFile",
            "type": "filePath",
            "label": "Template Parameters",
            "defaultValue": "",
            "required": false,
            "helpMarkDown": "Specify the path for the parameters file for the Azure Resource Manager Template.",
            "visibleRule": "action = Create Or Update Resource Group"
        },
        {
            "name": "overrideParameters",
            "type": "multiLine",
            "label": "Override Template Parameters",
            "defaultValue": "",
            "required": false,
            "helpMarkDown": "Specify the template parameters to override like, <br>–storageName fabrikam –adminUsername $(vmusername) -adminPassword (ConvertTo-SecureString -String '$(password)' -AsPlainText -Force) –azureKeyVaultName $(fabrikamFibre).",
            "visibleRule": "action = Create Or Update Resource Group"
        },
        {
            "name": "enableDeploymentPrerequisitesForCreate",
            "type": "boolean",
            "label": "Enable Deployment Prerequisites",
            "defaultValue": "false",
            "visibleRule": "action = Create Or Update Resource Group",
            "required": false,
            "helpMarkDown": "Enabling this option configures Windows Remote Management (WinRM) listener over HTTPS protocol on port 5986, using a self-signed certificate. This configuration is required for performing deployment operation on Azure machines. If the target Virtual Machines are backed by a Load balancer, ensure Inbound NAT rules are configured for target port (5986)."
        },
        {
            "name": "enableDeploymentPrerequisitesForSelect",
            "type": "boolean",
            "label": "Enable Deployment Prerequisites",
            "defaultValue": "false",
            "visibleRule": "action = Select Resource Group",
            "required": false,
            "helpMarkDown": "Enabling this option configures Windows Remote Management (WinRM) listener over HTTPS protocol on port 5986, using a self-signed certificate. This configuration is required for performing deployment operation on Azure machines. If the target Virtual Machines are backed by a Load balancer, ensure Inbound NAT rules are configured for target port (5986)."
        },
        {
            "name": "outputVariable",
            "type": "string",
            "label": "Resource Group",
            "required": false,
            "defaultValue": "",
            "groupName": "output",
            "helpMarkDown": "Provide a name for the variable for the resource group. The variable can be used as $(variableName) to refer to the resource group in subsequent tasks like in the PowerShell on Target Machines task for deploying applications. <br>Valid only when the selected action is Create, Update or Select, and required when an existing resource group is selected."
        }
    ],
    "dataSourceBindings": [
        {
            "target": "cloudService",
            "endpointId": "$(ConnectedServiceNameClassic)",
            "dataSourceName": "AzureHostedServiceNames"
        }
    ],
    "sourceDefinitions": [
        {
            "target": "resourceGroupName",
            "endpoint": "https://management.azure.com/subscriptions/$(authKey.SubscriptionId)/resourcegroups?api-version=2015-01-01",
            "selector": "jsonpath:$.value[*].name",
            "authKey": "$(ConnectedServiceName)"
        }
    ],
    "instanceNameFormat": "Azure Deployment:$(action) action on $(resourceGroupName)",
  "execution": {
    "AzurePowerShell": {
      "target": "$(currentDirectory)\\DeployAzureResourceGroup.ps1",
      "argumentFormat": "",
      "workingDirectory": "$(currentDirectory)"
    }
  }
}<|MERGE_RESOLUTION|>--- conflicted
+++ resolved
@@ -13,11 +13,7 @@
     "version": {
         "Major": 1,
         "Minor": 0,
-<<<<<<< HEAD
         "Patch": 60
-=======
-        "Patch": 59
->>>>>>> f0253cca
     },
     "demands": [
         "azureps"
