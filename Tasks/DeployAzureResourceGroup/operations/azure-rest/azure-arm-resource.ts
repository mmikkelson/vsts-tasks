--- conflicted
+++ resolved
@@ -300,11 +300,6 @@
             (error) => callback(error));
     }
 
-<<<<<<< HEAD
-    public validate(resourceGroupName, deploymentName, parameters, callback){
-        var result = "";
-        return callback(null, "");
-=======
     public validate(resourceGroupName, deploymentName, parameters, callback) {
         if (!callback) {
             throw new Error(tl.loc("CallbackCannotBeNull"));
@@ -366,6 +361,5 @@
             });
         }).then((apiResult: azureServiceClient.ApiResult) => callback(null, apiResult.result),
             (apiResult: azureServiceClient.ApiResult) => callback(apiResult.error));
->>>>>>> 8ac92102
     }
 }