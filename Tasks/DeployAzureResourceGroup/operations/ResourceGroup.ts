--- conflicted
+++ resolved
@@ -46,11 +46,7 @@
         this.envController = new env.RegisterEnvironment(this.taskParameters);
     }
 
-<<<<<<< HEAD
     public async createOrUpdateResourceGroup(): Promise<void> {
-=======
-    public async createOrUpdateResourceGroup() {
->>>>>>> fca20a6d
         var armClient = new armResource.ResourceManagementClient(this.taskParameters.credentials, this.taskParameters.subscriptionId);
         await this.createResourceGroupIfRequired(armClient);
         await this.createTemplateDeployment(armClient);
@@ -73,11 +69,7 @@
         });
     }
 
-<<<<<<< HEAD
     public async selectResourceGroup(): Promise<void> {
-=======
-    public async selectResourceGroup() {
->>>>>>> fca20a6d
         var armClient = new armResource.ResourceManagementClient(this.taskParameters.credentials, this.taskParameters.subscriptionId);
         if (!isNonEmpty(this.taskParameters.outputVariable)) {
             throw tl.loc("OutputVariableShouldNotBeEmpty");
@@ -85,11 +77,7 @@
 
         await this.enableDeploymentPrerequestiesIfRequired(armClient);
         await this.registerEnvironmentIfRequired(armClient);
-<<<<<<< HEAD
-        console.log(tl.loc("SelectResourceGroupSuccessful", this.taskParameters.resourceGroupName, this.taskParameters.outputVariable));
-=======
         console.log(tl.loc("SelectResourceGroupSuccessful", this.taskParameters.resourceGroupName, this.taskParameters.outputVariable));        
->>>>>>> fca20a6d
     }
 
     private async registerEnvironmentIfRequired(armClient: armResource.ResourceManagementClient) {
