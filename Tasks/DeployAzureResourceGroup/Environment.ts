--- conflicted
+++ resolved
@@ -231,8 +231,7 @@
                     if(result.length > 0){
                         console.log("Got network security group %s in resource group %s", securityGrpName, this.resourceGroupName);
                         if(retryCnt>0){
-                            retryCnt = retryCnt - 1;
-                            this.AddInboundNetworkSecurityRule(retryCnt, securityGrpName, networkClient, ruleName, rulePriority, winrmHttpsPort);
+                            this.AddInboundNetworkSecurityRule(retryCnt - 1, securityGrpName, networkClient, ruleName, rulePriority, winrmHttpsPort);
                         }
                     }
                 });
@@ -245,7 +244,6 @@
             var securityGrp = securityGroups[i];
             var securityGrpName = securityGrp["name"];
 
-            var maxtries = 3;
             try{
                 console.log("Getting the network security rule config %s under security group %s", ruleName, securityGrpName);
 
@@ -307,12 +305,6 @@
                 3.Add the inbound rule to allow traffic on winrmHttpsPort
             */
             var computeClient = new computeManagementClient(this.credentials, this.subscriptionId);
-<<<<<<< HEAD
-            
-=======
-            var networkClient = new networkManagementClient(this.credentials, this.subscriptionId);
-
->>>>>>> 281230a1
             console.log("Checking if the extension %s is present on vm %s", _extensionName, vmName);
             
             computeClient.virtualMachineExtensions.get(this.resourceGroupName, vmName, _extensionName, (error, result, request , response)=>{
