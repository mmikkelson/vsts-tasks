[CmdletBinding()]
param()

Trace-VstsEnteringInvocation $MyInvocation

# Get inputs for the task
$connectedServiceNameSelector = Get-VstsInput -Name "connectedServiceNameSelector" -Require
$connectedServiceName = Get-VstsInput -Name "connectedServiceName"
$connectedServiceNameClassic = Get-VstsInput -Name "connectedServiceNameClassic"
$action = Get-VstsInput -Name "action"
$actionClassic = Get-VstsInput -Name "actionClassic"
$resourceGroupName = Get-VstsInput -Name "resourceGroupName"
$cloudService = Get-VstsInput -Name "cloudService"
$location = Get-VstsInput -Name "location"
$csmFile = Get-VstsInput -Name "csmFile"
$csmParametersFile = Get-VstsInput -Name "csmParametersFile"
$overrideParameters = Get-VstsInput -Name "overrideParameters"
$deploymentMode = Get-VstsInput -Name "deploymentMode"
$outputVariable = Get-VstsInput -Name "outputVariable"
$enableDeploymentPrerequisitesForCreate = Get-VstsInput -Name "enableDeploymentPrerequisitesForCreate" -AsBool
$enableDeploymentPrerequisitesForSelect = Get-VstsInput -Name "enableDeploymentPrerequisitesForSelect" -AsBool

if($connectedServiceNameSelector -eq "ConnectedServiceNameClassic")
{
    $connectedServiceName = $connectedServiceNameClassic
    $action = $actionClassic
    $resourceGroupName = $cloudService
}

$resourceGroupName = $resourceGroupName.Trim()
$location = $location.Trim()
$csmFile = $csmFile.Trim('"', ' ')
$csmParametersFile = $csmParametersFile.Trim('"', ' ')
$overrideParameters = $overrideParameters.Trim()
$outputVariable = $outputVariable.Trim()
$telemetrySet = $false

$ErrorActionPreference = "Stop"

# Initialize Azure.
Import-Module $PSScriptRoot\ps_modules\VstsAzureHelpers_
Initialize-Azure

# Import the loc strings.
Import-VstsLocStrings -LiteralPath $PSScriptRoot/Task.json

# Import all the dlls and modules which have cmdlets we need
Import-Module "$PSScriptRoot\DeploymentUtilities\Microsoft.TeamFoundation.DistributedTask.Task.Deployment.Internal.psm1"
Import-Module "$PSScriptRoot\DeploymentUtilities\Microsoft.TeamFoundation.DistributedTask.Task.Deployment.dll"

# Load all dependent files for execution
. "$PSScriptRoot\Utility.ps1"

function Handle-SelectResourceGroupAction
{
    if([string]::IsNullOrEmpty($outputVariable))
    {
        Write-TaskSpecificTelemetry "PREREQ_NoOutputVariableForSelectActionInAzureRG"
        throw (Get-VstsLocString -Key "ARG_ProvideOutputVariable")
    }

    Instantiate-Environment -resourceGroupName $resourceGroupName -outputVariable $outputVariable -enableDeploymentPrerequisites $enableDeploymentPrerequisitesForSelect -endpoint $serviceEndpoint
}

function Handle-ResourceGroupLifeCycleOperations
{
    if ($serviceEndpoint.Auth.Scheme -eq 'Certificate')
    {
        Write-TaskSpecificTelemetry "PREREQ_InvalidServiceConnectionType"
        throw (Get-VstsLocString -Key "ARG_UseSpnAuth")
    }

    if( $action -eq "Create Or Update Resource Group" )
    {
<<<<<<< HEAD
        $azureResourceGroupDeployment = Create-AzureResourceGroup -csmFile $csmFile -csmParametersFile $csmParametersFile -resourceGroupName $resourceGroupName -location $location -overrideParameters $overrideParameters -deploymentMode $deploymentMode
=======
        $azureResourceGroupDeployment = Create-AzureResourceGroup -csmFile $csmFile -csmParametersFile $csmParametersFile -resourceGroupName $resourceGroupName -location $location -overrideParameters $overrideParameters -endpoint $serviceEndpoint
>>>>>>> 608c46d2

        if(-not [string]::IsNullOrEmpty($outputVariable))
        {
            Instantiate-Environment -resourceGroupName $resourceGroupName -outputVariable $outputVariable -enableDeploymentPrerequisites $enableDeploymentPrerequisitesForCreate -endpoint $serviceEndpoint
        }
        elseif($enableDeploymentPrerequisitesForCreate -eq "true")
        {
            Enable-WinRMHttpsListener -ResourceGroupName $resourceGroupName -endpoint $serviceEndpoint
        }
    }
    else
    {
        Perform-Action -action $action -resourceGroupName $resourceGroupName
    }
}

try
{
    Validate-AzurePowerShellVersion

    $azureUtility = Get-AzureUtility "$connectedServiceName"
    Write-Verbose "Loading $azureUtility"
    . "$PSScriptRoot\$azureUtility"

    $serviceEndpoint = Get-VstsEndpoint -Name "$connectedServiceName"

    switch ($action)
    {
        "Select Resource Group" {
            Handle-SelectResourceGroupAction
            break
        }

        default {
            Handle-ResourceGroupLifeCycleOperations
            break
        }
    }
	
	Write-Verbose "Completing Azure Resource Group Deployment Task" -Verbose
}
catch
{
    Write-TaskSpecificTelemetry "UNKNOWNDEP_Error"
    throw
}<|MERGE_RESOLUTION|>--- conflicted
+++ resolved
@@ -72,11 +72,7 @@
 
     if( $action -eq "Create Or Update Resource Group" )
     {
-<<<<<<< HEAD
-        $azureResourceGroupDeployment = Create-AzureResourceGroup -csmFile $csmFile -csmParametersFile $csmParametersFile -resourceGroupName $resourceGroupName -location $location -overrideParameters $overrideParameters -deploymentMode $deploymentMode
-=======
-        $azureResourceGroupDeployment = Create-AzureResourceGroup -csmFile $csmFile -csmParametersFile $csmParametersFile -resourceGroupName $resourceGroupName -location $location -overrideParameters $overrideParameters -endpoint $serviceEndpoint
->>>>>>> 608c46d2
+        $azureResourceGroupDeployment = Create-AzureResourceGroup -csmFile $csmFile -csmParametersFile $csmParametersFile -resourceGroupName $resourceGroupName -location $location -overrideParameters $overrideParameters -endpoint $serviceEndpoint -deploymentMode $deploymentMode
 
         if(-not [string]::IsNullOrEmpty($outputVariable))
         {
