{
<<<<<<< HEAD
    "id": "EB72CB01-A7E5-427B-A8A1-1B31CCAC8A43",
    "name": "AzureFileCopy",
    "friendlyName": "Azure File Copy",
    "description": "Copy files to Azure blob or VM(s)",
    "helpMarkDown": "[More Information](http://aka.ms/azurefilecopyreadme)",
    "category": "Deploy",
    "visibility": [
        "Build",
        "Release"
    ],
    "author": "Microsoft Corporation",
    "version": {
        "Major": 1,
        "Minor": 0,
        "Patch": 40
    },
    "demands": [
        "azureps"
    ],
    "minimumAgentVersion": "1.92.0",
    "groups": [
        {
            "name": "output",
            "displayName": "Output",
            "isExpanded": true
        }
    ],
    "inputs": [
        {
            "name": "SourcePath",
            "type": "filePath",
            "label": "Source",
            "defaultValue": "",
            "required": true,
            "helpMarkDown": "Absolute path of the source folder, or file on the local machine, or a UNC share. Expression should return a single folder or a file."
        },
        {
            "name": "ConnectedServiceName",
            "type": "connectedService:Azure",
            "label": "Azure Subscription",
            "defaultValue": "",
            "required": true,
            "helpMarkDown": "Azure subscription to target for copying the files."
        },
        {
            "name": "Destination",
            "type": "pickList",
            "label": "Destination Type",
            "defaultValue": "",
            "required": true,
            "options": {
                "AzureBlob": "Azure Blob",
                "AzureVMs": "Azure VMs"
            },
            "helpMarkDown": "Select the destination, either Azure Blob or Azure VMs."
        },
        {
            "name": "StorageAccount",
            "type": "string",
            "label": "Storage Account",
            "defaultValue": "",
            "required": true,
            "helpMarkDown": "Specify a pre-existing storage account. It is also used as an intermediary for copying files to Azure VMs"
        },
        {
            "name": "ContainerName",
            "type": "string",
            "label": "Container",
            "defaultValue": "",
            "required": true,
            "helpMarkDown": "Name of the Container for uploading the files. Default is to create a container automatically.",
            "visibleRule": "Destination = AzureBlob"
        },
        {
            "name": "BlobPrefix",
            "type": "string",
            "label": "Blob Prefix",
            "defaultValue": "",
            "required": false,
            "helpMarkDown": "Useful for filtering files, for example, append build number to all the blobs to download files from that build only.",
            "visibleRule": "Destination = AzureBlob"
        },
        {
            "name": "EnvironmentName",
            "type": "string",
            "label": "Resource Group",
            "defaultValue": "",
            "required": true,
            "helpMarkDown": "Name of the target Resource Group for copying files to.",
            "visibleRule": "Destination = AzureVMs"
        },
        {
            "name": "ResourceFilteringMethod",
            "type": "radio",
            "label": "Select Machines By",
            "required": false,
            "defaultValue": "machineNames",
            "options": {
                "machineNames": "Machine Names",
                "tags": "Tags"
            },
            "helpMarkDown": "Optionally, select a subset of VMs in resource group either by providing VMs host name or tags. [Tags](https://azure.microsoft.com/en-in/documentation/articles/virtual-machines-tagging-arm/) are supported for resources created via the Azure Resource Manager only.",
            "visibleRule": "Destination = AzureVMs"
        },
        {
            "name": "MachineNames",
            "type": "string",
            "label": "Filter Criteria",
            "defaultValue": "",
            "required": false,
            "helpMarkDown": "Provide a list of VMs host name like ffweb, ffdb, or tags like Role:DB, Web; OS:Win8.1. Note the delimiters used for tags are &#44;(comma), &#58;(colon) and &#59;(semicolon). If multiple tags are provided, then the task will run in all the VMs with the specified tags. The default is to run the task in all the VMs.",
            "visibleRule": "Destination = AzureVMs"
        },
        {
            "name": "vmsAdminUserName",
            "type": "string",
            "label": "Admin Login",
            "defaultValue": "",
            "required": true,
            "helpMarkDown": "Administrator Username of the VMs.",
            "visibleRule": "Destination = AzureVMs"
        },
        {
            "name": "vmsAdminPassword",
            "type": "string",
            "label": "Password",
            "defaultValue": "",
            "required": true,
            "helpMarkDown": "Administrator Password of the VMs. <br>It can accept variable defined in Build/Release definitions as '$(passwordVariable)'. <br>You may mark variable type as 'secret' to secure it.",
            "visibleRule": "Destination = AzureVMs"
        },
        {
            "name": "TargetPath",
            "type": "string",
            "label": "Destination Folder",
            "defaultValue": "",
            "required": true,
            "helpMarkDown": "Local path on the target machines for copying the files from the source. Environment variable can be used like $env:windir\\BudgetIT\\Web.",
            "visibleRule": "Destination = AzureVMs"
        },
        {
            "name": "AdditionalArguments",
            "type": "multiLine",
            "label": "Additional Arguments",
            "required": false,
            "defaultValue": "",
            "helpMarkDown": "Additional AzCopy.exe arguments that will be applied when uploading to blob or uploading to VM like, /NC:10."
        },
        {
            "name": "enableCopyPrerequisites",
            "type": "boolean",
            "label": "Enable Copy Prerequisites",
            "defaultValue": "false",
            "visibleRule": "Destination = AzureVMs",
            "required": false,
            "helpMarkDown": "Enabling this option configures Windows Remote Management (WinRM) listener over HTTPS protocol on port 5986, using a self-signed certificate. This configuration is required for performing copy operation on Azure machines. If the target Virtual Machines are backed by a Load balancer, ensure Inbound NAT rules are configured for target port (5986). If the target Virtual Machines are associated with a Network security group (NSG), configure Inbound security rules for Destination port (5986). Applicable only for ARM VMs."
        },
        {
            "name": "CopyFilesInParallel",
            "type": "boolean",
            "label": "Copy in Parallel",
            "defaultValue": "true",
            "required": false,
            "helpMarkDown": "Setting it to true will copy files in parallel to the target machines.",
            "visibleRule": "Destination = AzureVMs"
        },
        {
            "name": "CleanTargetBeforeCopy",
            "type": "boolean",
            "label": "Clean Target",
            "defaultValue": "false",
            "required": false,
            "helpMarkDown": "Setting it to true will clean-up the destination folder before copying the files.",
            "visibleRule": "Destination = AzureVMs"
        },
        {
            "name": "skipCACheck",
            "type": "boolean",
            "label": "Test Certificate",
            "defaultValue": "true",
            "required": false,
            "helpMarkDown": "If this option is selected, client skips the validation that the server certificate is signed by a trusted certificate authority (CA) when connecting over Hypertext Transfer Protocol over Secure Socket Layer (HTTPS).",
            "visibleRule": "Destination = AzureVMs"
        },
      {
        "name": "outputStorageUri",
        "type": "string",
        "label": "Storage Container URI",
        "required": false,
        "defaultValue": "",
        "groupName": "output",
        "helpMarkDown": "Provide a name for the variable for the storage container URI that the files were copied to with this task.  Valid only when the selected destination is Azure Blob."
=======
  "id": "EB72CB01-A7E5-427B-A8A1-1B31CCAC8A43",
  "name": "AzureFileCopy",
  "friendlyName": "Azure File Copy",
  "description": "Copy files to Azure blob or VM(s)",
  "helpMarkDown": "[More Information](http://aka.ms/azurefilecopyreadme)",
  "category": "Deploy",
  "visibility": [
    "Build",
    "Release"
  ],
  "author": "Microsoft Corporation",
  "version": {
    "Major": 1,
    "Minor": 0,
    "Patch": 34
  },
  "demands": [
    "azureps"
  ],
  "minimumAgentVersion": "1.92.0",
  "inputs": [
    {
      "name": "SourcePath",
      "type": "filePath",
      "label": "Source",
      "defaultValue": "",
      "required": true,
      "helpMarkDown": "Absolute path of the source folder, or file on the local machine, or a UNC share. Expression should return a single folder or a file."
    },
    {
      "name": "ConnectedServiceName",
      "type": "connectedService:Azure",
      "label": "Azure Subscription",
      "defaultValue": "",
      "required": true,
      "helpMarkDown": "Azure subscription to target for copying the files."
    },
    {
      "name": "Destination",
      "type": "pickList",
      "label": "Destination Type",
      "defaultValue": "",
      "required": true,
      "options": {
        "AzureBlob": "Azure Blob",
        "AzureVMs": "Azure VMs"
       },
      "helpMarkDown": "Select the destination, either Azure Blob or Azure VMs."
    },
    {
      "name": "StorageAccount",
      "type": "string",
      "label": "Storage Account",
      "defaultValue": "",
      "required": true,
      "helpMarkDown": "Specify a pre-existing storage account. It is also used as an intermediary for copying files to Azure VMs"
    },
    {
      "name": "ContainerName",
      "type": "string",
      "label": "Container Name",
      "defaultValue": "",
      "required": true,
      "helpMarkDown": "Name of the Container for uploading the files. Default is to create a container automatically.",
      "visibleRule": "Destination = AzureBlob"
    },
    {
      "name": "BlobPrefix",
      "type": "string",
      "label": "Blob Prefix",
      "defaultValue": "",
      "required": false,
      "helpMarkDown": "Useful for filtering files, for example, append build number to all the blobs to download files from that build only.",
      "visibleRule": "Destination = AzureBlob"
    },
    {
      "name": "EnvironmentName",
      "type": "string",
      "label": "Resource Group",
      "defaultValue": "",
      "required": true,
      "helpMarkDown": "Name of the target Resource Group for copying files to.",
      "visibleRule": "Destination = AzureVMs"
    },
    {
      "name": "ResourceFilteringMethod",
      "type": "radio",
      "label": "Select Machines By",
      "required": false,
      "defaultValue": "machineNames",
      "options": {
        "machineNames": "Machine Names",
        "tags": "Tags"
>>>>>>> 57bc4229
      },
      {
        "name": "outputStorageContainerSasToken",
        "type": "string",
        "label": "Storage Container SAS Token",
        "required": false,
        "defaultValue": "",
        "groupName": "output",
        "helpMarkDown": "Provide a name for the variable for the storage container SAS Token used to access the files copied to with this task.  Valid only when the selected destination is Azure Blob."
      }
    ],
    "instanceNameFormat": "$(Destination) File Copy",
    "execution": {
        "AzurePowerShell": {
            "target": "$(currentDirectory)\\AzureFileCopy.ps1",
            "argumentFormat": "",
            "workingDirectory": "$(currentDirectory)"
        }
    }
}<|MERGE_RESOLUTION|>--- conflicted
+++ resolved
@@ -1,198 +1,4 @@
 {
-<<<<<<< HEAD
-    "id": "EB72CB01-A7E5-427B-A8A1-1B31CCAC8A43",
-    "name": "AzureFileCopy",
-    "friendlyName": "Azure File Copy",
-    "description": "Copy files to Azure blob or VM(s)",
-    "helpMarkDown": "[More Information](http://aka.ms/azurefilecopyreadme)",
-    "category": "Deploy",
-    "visibility": [
-        "Build",
-        "Release"
-    ],
-    "author": "Microsoft Corporation",
-    "version": {
-        "Major": 1,
-        "Minor": 0,
-        "Patch": 40
-    },
-    "demands": [
-        "azureps"
-    ],
-    "minimumAgentVersion": "1.92.0",
-    "groups": [
-        {
-            "name": "output",
-            "displayName": "Output",
-            "isExpanded": true
-        }
-    ],
-    "inputs": [
-        {
-            "name": "SourcePath",
-            "type": "filePath",
-            "label": "Source",
-            "defaultValue": "",
-            "required": true,
-            "helpMarkDown": "Absolute path of the source folder, or file on the local machine, or a UNC share. Expression should return a single folder or a file."
-        },
-        {
-            "name": "ConnectedServiceName",
-            "type": "connectedService:Azure",
-            "label": "Azure Subscription",
-            "defaultValue": "",
-            "required": true,
-            "helpMarkDown": "Azure subscription to target for copying the files."
-        },
-        {
-            "name": "Destination",
-            "type": "pickList",
-            "label": "Destination Type",
-            "defaultValue": "",
-            "required": true,
-            "options": {
-                "AzureBlob": "Azure Blob",
-                "AzureVMs": "Azure VMs"
-            },
-            "helpMarkDown": "Select the destination, either Azure Blob or Azure VMs."
-        },
-        {
-            "name": "StorageAccount",
-            "type": "string",
-            "label": "Storage Account",
-            "defaultValue": "",
-            "required": true,
-            "helpMarkDown": "Specify a pre-existing storage account. It is also used as an intermediary for copying files to Azure VMs"
-        },
-        {
-            "name": "ContainerName",
-            "type": "string",
-            "label": "Container",
-            "defaultValue": "",
-            "required": true,
-            "helpMarkDown": "Name of the Container for uploading the files. Default is to create a container automatically.",
-            "visibleRule": "Destination = AzureBlob"
-        },
-        {
-            "name": "BlobPrefix",
-            "type": "string",
-            "label": "Blob Prefix",
-            "defaultValue": "",
-            "required": false,
-            "helpMarkDown": "Useful for filtering files, for example, append build number to all the blobs to download files from that build only.",
-            "visibleRule": "Destination = AzureBlob"
-        },
-        {
-            "name": "EnvironmentName",
-            "type": "string",
-            "label": "Resource Group",
-            "defaultValue": "",
-            "required": true,
-            "helpMarkDown": "Name of the target Resource Group for copying files to.",
-            "visibleRule": "Destination = AzureVMs"
-        },
-        {
-            "name": "ResourceFilteringMethod",
-            "type": "radio",
-            "label": "Select Machines By",
-            "required": false,
-            "defaultValue": "machineNames",
-            "options": {
-                "machineNames": "Machine Names",
-                "tags": "Tags"
-            },
-            "helpMarkDown": "Optionally, select a subset of VMs in resource group either by providing VMs host name or tags. [Tags](https://azure.microsoft.com/en-in/documentation/articles/virtual-machines-tagging-arm/) are supported for resources created via the Azure Resource Manager only.",
-            "visibleRule": "Destination = AzureVMs"
-        },
-        {
-            "name": "MachineNames",
-            "type": "string",
-            "label": "Filter Criteria",
-            "defaultValue": "",
-            "required": false,
-            "helpMarkDown": "Provide a list of VMs host name like ffweb, ffdb, or tags like Role:DB, Web; OS:Win8.1. Note the delimiters used for tags are &#44;(comma), &#58;(colon) and &#59;(semicolon). If multiple tags are provided, then the task will run in all the VMs with the specified tags. The default is to run the task in all the VMs.",
-            "visibleRule": "Destination = AzureVMs"
-        },
-        {
-            "name": "vmsAdminUserName",
-            "type": "string",
-            "label": "Admin Login",
-            "defaultValue": "",
-            "required": true,
-            "helpMarkDown": "Administrator Username of the VMs.",
-            "visibleRule": "Destination = AzureVMs"
-        },
-        {
-            "name": "vmsAdminPassword",
-            "type": "string",
-            "label": "Password",
-            "defaultValue": "",
-            "required": true,
-            "helpMarkDown": "Administrator Password of the VMs. <br>It can accept variable defined in Build/Release definitions as '$(passwordVariable)'. <br>You may mark variable type as 'secret' to secure it.",
-            "visibleRule": "Destination = AzureVMs"
-        },
-        {
-            "name": "TargetPath",
-            "type": "string",
-            "label": "Destination Folder",
-            "defaultValue": "",
-            "required": true,
-            "helpMarkDown": "Local path on the target machines for copying the files from the source. Environment variable can be used like $env:windir\\BudgetIT\\Web.",
-            "visibleRule": "Destination = AzureVMs"
-        },
-        {
-            "name": "AdditionalArguments",
-            "type": "multiLine",
-            "label": "Additional Arguments",
-            "required": false,
-            "defaultValue": "",
-            "helpMarkDown": "Additional AzCopy.exe arguments that will be applied when uploading to blob or uploading to VM like, /NC:10."
-        },
-        {
-            "name": "enableCopyPrerequisites",
-            "type": "boolean",
-            "label": "Enable Copy Prerequisites",
-            "defaultValue": "false",
-            "visibleRule": "Destination = AzureVMs",
-            "required": false,
-            "helpMarkDown": "Enabling this option configures Windows Remote Management (WinRM) listener over HTTPS protocol on port 5986, using a self-signed certificate. This configuration is required for performing copy operation on Azure machines. If the target Virtual Machines are backed by a Load balancer, ensure Inbound NAT rules are configured for target port (5986). If the target Virtual Machines are associated with a Network security group (NSG), configure Inbound security rules for Destination port (5986). Applicable only for ARM VMs."
-        },
-        {
-            "name": "CopyFilesInParallel",
-            "type": "boolean",
-            "label": "Copy in Parallel",
-            "defaultValue": "true",
-            "required": false,
-            "helpMarkDown": "Setting it to true will copy files in parallel to the target machines.",
-            "visibleRule": "Destination = AzureVMs"
-        },
-        {
-            "name": "CleanTargetBeforeCopy",
-            "type": "boolean",
-            "label": "Clean Target",
-            "defaultValue": "false",
-            "required": false,
-            "helpMarkDown": "Setting it to true will clean-up the destination folder before copying the files.",
-            "visibleRule": "Destination = AzureVMs"
-        },
-        {
-            "name": "skipCACheck",
-            "type": "boolean",
-            "label": "Test Certificate",
-            "defaultValue": "true",
-            "required": false,
-            "helpMarkDown": "If this option is selected, client skips the validation that the server certificate is signed by a trusted certificate authority (CA) when connecting over Hypertext Transfer Protocol over Secure Socket Layer (HTTPS).",
-            "visibleRule": "Destination = AzureVMs"
-        },
-      {
-        "name": "outputStorageUri",
-        "type": "string",
-        "label": "Storage Container URI",
-        "required": false,
-        "defaultValue": "",
-        "groupName": "output",
-        "helpMarkDown": "Provide a name for the variable for the storage container URI that the files were copied to with this task.  Valid only when the selected destination is Azure Blob."
-=======
   "id": "EB72CB01-A7E5-427B-A8A1-1B31CCAC8A43",
   "name": "AzureFileCopy",
   "friendlyName": "Azure File Copy",
@@ -207,12 +13,19 @@
   "version": {
     "Major": 1,
     "Minor": 0,
-    "Patch": 34
+        "Patch": 40
   },
   "demands": [
     "azureps"
   ],
   "minimumAgentVersion": "1.92.0",
+    "groups": [
+        {
+            "name": "output",
+            "displayName": "Output",
+            "isExpanded": true
+        }
+    ],
   "inputs": [
     {
       "name": "SourcePath",
@@ -253,7 +66,7 @@
     {
       "name": "ContainerName",
       "type": "string",
-      "label": "Container Name",
+            "label": "Container",
       "defaultValue": "",
       "required": true,
       "helpMarkDown": "Name of the Container for uploading the files. Default is to create a container automatically.",
@@ -286,7 +99,98 @@
       "options": {
         "machineNames": "Machine Names",
         "tags": "Tags"
->>>>>>> 57bc4229
+      },
+      "helpMarkDown": "Optionally, select a subset of VMs in resource group either by providing VMs host name or tags. [Tags](https://azure.microsoft.com/en-in/documentation/articles/virtual-machines-tagging-arm/) are supported for resources created via the Azure Resource Manager only.",
+      "visibleRule": "Destination = AzureVMs"
+    },
+    {
+      "name": "MachineNames",
+      "type": "string",
+      "label": "Filter Criteria",
+      "defaultValue": "",
+      "required": false,
+      "helpMarkDown": "Provide a list of VMs host name like ffweb, ffdb, or tags like Role:DB, Web; OS:Win8.1. Note the delimiters used for tags are &#44;(comma), &#58;(colon) and &#59;(semicolon). If multiple tags are provided, then the task will run in all the VMs with the specified tags. The default is to run the task in all the VMs.",
+      "visibleRule": "Destination = AzureVMs"
+    },
+    {
+      "name": "vmsAdminUserName",
+      "type": "string",
+      "label": "Admin Login",
+      "defaultValue": "",
+      "required": true,
+      "helpMarkDown": "Administrator Username of the VMs.",
+      "visibleRule": "Destination = AzureVMs"
+    },
+    {
+      "name": "vmsAdminPassword",
+      "type": "string",
+      "label": "Password",
+      "defaultValue": "",
+      "required": true,
+      "helpMarkDown": "Administrator Password of the VMs. <br>It can accept variable defined in Build/Release definitions as '$(passwordVariable)'. <br>You may mark variable type as 'secret' to secure it.",
+      "visibleRule": "Destination = AzureVMs"
+    },
+    {
+      "name": "TargetPath",
+      "type": "string",
+      "label": "Destination Folder",
+      "defaultValue": "",
+      "required": true,
+      "helpMarkDown": "Local path on the target machines for copying the files from the source. Environment variable can be used like $env:windir\\BudgetIT\\Web.",
+      "visibleRule": "Destination = AzureVMs"
+    },
+    {
+      "name": "AdditionalArguments",
+      "type": "multiLine",
+      "label": "Additional Arguments",
+      "required": false,
+      "defaultValue": "",
+      "helpMarkDown": "Additional AzCopy.exe arguments that will be applied when uploading to blob or uploading to VM like, /NC:10."
+    },
+    {
+      "name": "enableCopyPrerequisites",
+      "type": "boolean",
+      "label": "Enable Copy Prerequisites",
+      "defaultValue": "false",
+      "visibleRule": "Destination = AzureVMs",
+      "required": false,
+      "helpMarkDown": "Enabling this option configures Windows Remote Management (WinRM) listener over HTTPS protocol on port 5986, using a self-signed certificate. This configuration is required for performing copy operation on Azure machines. If the target Virtual Machines are backed by a Load balancer, ensure Inbound NAT rules are configured for target port (5986). If the target Virtual Machines are associated with a Network security group (NSG), configure Inbound security rules for Destination port (5986). Applicable only for ARM VMs."
+    },
+    {
+      "name": "CopyFilesInParallel",
+      "type": "boolean",
+      "label": "Copy in Parallel",
+      "defaultValue": "true",
+      "required": false,
+      "helpMarkDown": "Setting it to true will copy files in parallel to the target machines.",
+      "visibleRule": "Destination = AzureVMs"
+    },
+    {
+      "name": "CleanTargetBeforeCopy",
+      "type": "boolean",
+      "label": "Clean Target",
+      "defaultValue": "false",
+      "required": false,
+      "helpMarkDown": "Setting it to true will clean-up the destination folder before copying the files.",
+      "visibleRule": "Destination = AzureVMs"
+    },
+    {
+      "name": "skipCACheck",
+      "type": "boolean",
+      "label": "Test Certificate",
+      "defaultValue": "true",
+      "required": false,
+      "helpMarkDown": "If this option is selected, client skips the validation that the server certificate is signed by a trusted certificate authority (CA) when connecting over Hypertext Transfer Protocol over Secure Socket Layer (HTTPS).",
+      "visibleRule": "Destination = AzureVMs"
+        },
+      {
+        "name": "outputStorageUri",
+        "type": "string",
+        "label": "Storage Container URI",
+        "required": false,
+        "defaultValue": "",
+        "groupName": "output",
+        "helpMarkDown": "Provide a name for the variable for the storage container URI that the files were copied to with this task.  Valid only when the selected destination is Azure Blob."
       },
       {
         "name": "outputStorageContainerSasToken",
@@ -296,14 +200,14 @@
         "defaultValue": "",
         "groupName": "output",
         "helpMarkDown": "Provide a name for the variable for the storage container SAS Token used to access the files copied to with this task.  Valid only when the selected destination is Azure Blob."
-      }
-    ],
-    "instanceNameFormat": "$(Destination) File Copy",
-    "execution": {
-        "AzurePowerShell": {
-            "target": "$(currentDirectory)\\AzureFileCopy.ps1",
-            "argumentFormat": "",
-            "workingDirectory": "$(currentDirectory)"
-        }
     }
+  ],
+  "instanceNameFormat": "$(Destination) File Copy",
+  "execution": {
+    "AzurePowerShell": {
+      "target": "$(currentDirectory)\\AzureFileCopy.ps1",
+      "argumentFormat": "",
+      "workingDirectory": "$(currentDirectory)"
+    }
+  }
 }