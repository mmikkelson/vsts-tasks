{
    "id": "F54D001C-999F-408A-9867-0400C1838C5E",
    "name": "XcodePackageiOS",
    "friendlyName": "Xcode Package iOS",
    "description": "Generate an .ipa file from Xcode build output",
    "helpMarkDown": "[More Information](https://go.microsoft.com/fwlink/?LinkID=613731)",
    "category": "Build",
    "visibility": [
        "Build"
    ],
    "author": "Microsoft Corporation",
    "version": {
        "Major": 0,
        "Minor": 1,
<<<<<<< HEAD
        "Patch": 20
=======
        "Patch": 21
>>>>>>> 5414a5ba
    },
    "instanceNameFormat": "Xcode Package $(appName)",
    "demands": [
        "xcode"
    ],
    "groups": [
        {
            "name": "advanced",
            "displayName": "Advanced",
            "isExpanded": false
        }
    ],
    "inputs": [
        {
            "name": "appName",
            "type": "string",
            "label": "Name of .app",
            "defaultValue": "name.app",
            "required": true,
            "helpMarkDown": "Name of the .app, which is sometimes different from the .ipa"
        },
        {
            "name": "ipaName",
            "type": "string",
            "label": "Name of .ipa",
            "defaultValue": "name.ipa",
            "required": true,
            "helpMarkDown": "Name of the .ipa, which is sometimes different from the .app"
        },
        {
            "name": "provisioningProfile",
            "type": "string",
            "label": "Provisioning Profile Name",
            "defaultValue": "",
            "required": true,
            "helpMarkDown": "Name of the provisioning profile to use when signing."
        },
        {
            "name": "sdk",
            "type": "string",
            "label": "SDK",
            "defaultValue": "iphoneos",
            "required": true,
            "helpMarkDown": "Use the specified SDK.  Run **xcodebuild -showsdks** to see the valid list of SDKs."
        },
        {
            "name": "appPath",
            "type": "string",
            "label": "Path to .app",
            "defaultValue": "$(SDK)/$(Configuration)/build.sym/$(Configuration)-$(SDK)",
            "required": true,
            "helpMarkDown": "Relative path to the built .app file",
            "groupName": "advanced"
        },
        {
            "name": "ipaPath",
            "type": "string",
            "label": "Path to place .ipa",
            "defaultValue": "$(SDK)/$(Configuration)/build.sym/$(Configuration)-$(SDK)/output",
            "required": true,
            "helpMarkDown": "Relative path where the .ipa will be placed. The directory will be created if it doesn't exist.",
            "groupName": "advanced"
        }
    ],
    "execution": {
        "Node": {
            "target": "xcodepkgios.js",
            "argumentFormat": ""
        }
    }
}<|MERGE_RESOLUTION|>--- conflicted
+++ resolved
@@ -12,11 +12,7 @@
     "version": {
         "Major": 0,
         "Minor": 1,
-<<<<<<< HEAD
-        "Patch": 20
-=======
         "Patch": 21
->>>>>>> 5414a5ba
     },
     "instanceNameFormat": "Xcode Package $(appName)",
     "demands": [
