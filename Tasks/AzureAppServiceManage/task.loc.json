{
  "id": "f045e430-8704-11e6-968f-e717e6411619",
  "name": "AzureAppServiceManage",
  "friendlyName": "ms-resource:loc.friendlyName",
  "description": "ms-resource:loc.description",
  "author": "Microsoft Corporation",
  "helpMarkDown": "ms-resource:loc.helpMarkDown",
  "category": "Deploy",
  "visibility": [
    "Build",
    "Release"
  ],
  "runsOn": [
    "Agent"
  ],
  "demands": [],
  "version": {
    "Major": 0,
    "Minor": 2,
<<<<<<< HEAD
    "Patch": 20
=======
    "Patch": 19
>>>>>>> 4147f27f
  },
  "minimumAgentVersion": "1.102.0",
  "instanceNameFormat": "ms-resource:loc.instanceNameFormat",
  "groups": [],
  "inputs": [
    {
      "name": "ConnectedServiceName",
      "type": "connectedService:AzureRM",
      "label": "ms-resource:loc.input.label.ConnectedServiceName",
      "defaultValue": "",
      "required": true,
      "helpMarkDown": "ms-resource:loc.input.help.ConnectedServiceName"
    },
    {
      "name": "Action",
      "type": "pickList",
      "label": "ms-resource:loc.input.label.Action",
      "required": false,
      "helpMarkDown": "ms-resource:loc.input.help.Action",
      "defaultValue": "Swap Slots",
      "options": {
        "Swap Slots": "Swap Slots",
        "Start Azure App Service": "Start App Service",
        "Stop Azure App Service": "Stop App Service",
        "Restart Azure App Service": "Restart App Service",
        "Install Extensions": "Install Extensions",
        "Enable Continuous Monitoring": "Enable Continuous Monitoring",
        "Start all continuous webjobs": "Start All Continuous Webjobs",
        "Stop all continuous webjobs": "Stop All Continuous Webjobs"
      }
    },
    {
      "name": "WebAppName",
      "type": "pickList",
      "label": "ms-resource:loc.input.label.WebAppName",
      "defaultValue": "",
      "required": true,
      "properties": {
        "EditableOptions": "True"
      },
      "helpMarkDown": "ms-resource:loc.input.help.WebAppName"
    },
    {
      "name": "SpecifySlot",
      "type": "boolean",
      "label": "ms-resource:loc.input.label.SpecifySlot",
      "defaultValue": "false",
      "required": false,
      "visibleRule": "Action != Swap Slots"
    },
    {
      "name": "ResourceGroupName",
      "type": "pickList",
      "label": "ms-resource:loc.input.label.ResourceGroupName",
      "defaultValue": "",
      "required": true,
      "properties": {
        "EditableOptions": "True"
      },
      "helpMarkDown": "ms-resource:loc.input.help.ResourceGroupName",
      "visibleRule": "Action = Swap Slots || SpecifySlot = true"
    },
    {
      "name": "SourceSlot",
      "type": "pickList",
      "label": "ms-resource:loc.input.label.SourceSlot",
      "defaultValue": "",
      "required": true,
      "properties": {
        "EditableOptions": "True"
      },
      "helpMarkDown": "ms-resource:loc.input.help.SourceSlot",
      "visibleRule": "Action = Swap Slots"
    },
    {
      "name": "SwapWithProduction",
      "type": "boolean",
      "label": "ms-resource:loc.input.label.SwapWithProduction",
      "defaultValue": "true",
      "required": false,
      "helpMarkDown": "ms-resource:loc.input.help.SwapWithProduction",
      "visibleRule": "Action = Swap Slots"
    },
    {
      "name": "TargetSlot",
      "type": "pickList",
      "label": "ms-resource:loc.input.label.TargetSlot",
      "defaultValue": "",
      "required": true,
      "properties": {
        "EditableOptions": "True"
      },
      "helpMarkDown": "ms-resource:loc.input.help.TargetSlot",
      "visibleRule": "Action = Swap Slots && SwapWithProduction = false"
    },
    {
      "name": "PreserveVnet",
      "type": "boolean",
      "label": "ms-resource:loc.input.label.PreserveVnet",
      "defaultValue": "false",
      "required": false,
      "helpMarkDown": "ms-resource:loc.input.help.PreserveVnet",
      "visibleRule": "Action = Swap Slots"
    },
    {
      "name": "Slot",
      "type": "pickList",
      "label": "ms-resource:loc.input.label.Slot",
      "defaultValue": "",
      "properties": {
        "EditableOptions": "True"
      },
      "required": true,
      "visibleRule": "Action != Swap Slots && SpecifySlot = true"
    },
    {
      "name": "ExtensionsList",
      "type": "pickList",
      "label": "ms-resource:loc.input.label.ExtensionsList",
      "defaultValue": "",
      "properties": {
        "EditableOptions": "True",
        "MultiSelectFlatList": "True"
      },
      "options": {
        "Microsoft.ApplicationInsights.AzureWebSites": "Application Insights",
        "ComposerExtension": "Composer",
        "python2712x64": "Python 2.7.12 x64",
        "python2712x86": "Python 2.7.12 x86",
        "python2713x64": "Python 2.7.13 x64",
        "python2713x86": "Python 2.7.13 x86",
        "python353x64": "Python 3.5.3 x64",
        "python353x86": "Python 3.5.3 x86",
        "python360x86": "Python 3.6.0 x86",
        "python360x64": "Python 3.6.0 x64",
        "python361x86": "Python 3.6.1 x86",
        "python361x64": "Python 3.6.1 x64"
      },
      "required": "True",
      "visibleRule": "Action = Install Extensions",
      "helpMarkDown": "ms-resource:loc.input.help.ExtensionsList"
    },
    {
      "name": "OutputVariable",
      "type": "string",
      "label": "ms-resource:loc.input.label.OutputVariable",
      "defaultValue": "",
      "visibleRule": "Action = Install Extensions",
      "helpMarkDown": "ms-resource:loc.input.help.OutputVariable"
    },
    {
      "name": "AppInsightsResourceGroupName",
      "type": "pickList",
      "label": "ms-resource:loc.input.label.AppInsightsResourceGroupName",
      "defaultValue": "",
      "required": true,
      "properties": {
        "EditableOptions": "True"
      },
      "visibleRule": "Action == Enable Continuous Monitoring",
      "helpMarkDown": "ms-resource:loc.input.help.AppInsightsResourceGroupName"
    },
    {
      "name": "ApplicationInsightsResourceName",
      "type": "pickList",
      "label": "ms-resource:loc.input.label.ApplicationInsightsResourceName",
      "defaultValue": "",
      "required": true,
      "properties": {
        "EditableOptions": "True",
        "EnableManage": "True",
        "ManageLink": "https://ms.portal.azure.com/#create/Microsoft.AppInsights",
        "ManageIcon": "Add",
        "ManageButtonName": "New"
      },
      "visibleRule": "Action == Enable Continuous Monitoring",
      "helpMarkDown": "ms-resource:loc.input.help.ApplicationInsightsResourceName"
    }
  ],
  "dataSourceBindings": [
    {
      "target": "WebAppName",
      "endpointId": "$(ConnectedServiceName)",
      "dataSourceName": "AzureRMWebAppNames"
    },
    {
      "target": "ResourceGroupName",
      "endpointId": "$(ConnectedServiceName)",
      "dataSourceName": "AzureRMWebAppResourceGroup",
      "parameters": {
        "WebAppName": "$(WebAppName)"
      }
    },
    {
      "target": "AppInsightsResourceGroupName",
      "endpointId": "$(ConnectedServiceName)",
      "dataSourceName": "AzureResourceGroups"
    },
    {
      "target": "ApplicationInsightsResourceName",
      "endpointId": "$(ConnectedServiceName)",
      "dataSourceName": "AzureRMApplicationInsightsResources",
      "parameters": {
        "AppInsightsResourceGroupName": "$(AppInsightsResourceGroupName)"
      }
    },
    {
      "target": "Slot",
      "endpointId": "$(ConnectedServiceName)",
      "dataSourceName": "AzureRMWebAppSlotsId",
      "parameters": {
        "WebAppName": "$(WebAppName)",
        "ResourceGroupName": "$(ResourceGroupName)"
      },
      "resultTemplate": "{\"Value\":\"{{{ #extractResource slots}}}\",\"DisplayValue\":\"{{{ #extractResource slots}}}\"}"
    },
    {
      "target": "SourceSlot",
      "endpointId": "$(ConnectedServiceName)",
      "dataSourceName": "AzureRMWebAppSlotsId",
      "parameters": {
        "WebAppName": "$(WebAppName)",
        "ResourceGroupName": "$(ResourceGroupName)"
      },
      "resultTemplate": "{\"Value\":\"{{{ #extractResource slots}}}\",\"DisplayValue\":\"{{{ #extractResource slots}}}\"}"
    },
    {
      "target": "TargetSlot",
      "endpointId": "$(ConnectedServiceName)",
      "dataSourceName": "AzureRMWebAppSlotsId",
      "parameters": {
        "WebAppName": "$(WebAppName)",
        "ResourceGroupName": "$(ResourceGroupName)"
      },
      "resultTemplate": "{\"Value\":\"{{{ #extractResource slots}}}\",\"DisplayValue\":\"{{{ #extractResource slots}}}\"}"
    }
  ],
  "execution": {
    "Node": {
      "target": "azureappservicemanage.js"
    }
  },
  "messages": {
    "ErrorNoSuchDeployingMethodExists": "ms-resource:loc.messages.ErrorNoSuchDeployingMethodExists",
    "Successfullyupdatedslotswaphistory": "ms-resource:loc.messages.Successfullyupdatedslotswaphistory",
    "Failedtoupdateslotswaphistory": "ms-resource:loc.messages.Failedtoupdateslotswaphistory",
    "WARNINGCannotupdateslotswapstatusSCMendpointisnotenabledforthiswebsite": "ms-resource:loc.messages.WARNINGCannotupdateslotswapstatusSCMendpointisnotenabledforthiswebsite",
    "CannotupdatedeploymentstatusuniquedeploymentIdCannotBeRetrieved": "ms-resource:loc.messages.CannotupdatedeploymentstatusuniquedeploymentIdCannotBeRetrieved",
    "FailedToSwapWebAppSlots": "ms-resource:loc.messages.FailedToSwapWebAppSlots",
    "SlotSwapOperationNotCompleted": "ms-resource:loc.messages.SlotSwapOperationNotCompleted",
    "Successfullyswappedslots": "ms-resource:loc.messages.Successfullyswappedslots",
    "SourceAndTargetSlotCannotBeSame": "ms-resource:loc.messages.SourceAndTargetSlotCannotBeSame",
    "Successfullyupdateddeploymenthistory": "ms-resource:loc.messages.Successfullyupdateddeploymenthistory",
    "Failedtoupdatedeploymenthistory": "ms-resource:loc.messages.Failedtoupdatedeploymenthistory",
    "UnabletoretrieveconnectiondetailsforazureRMWebApp": "ms-resource:loc.messages.UnabletoretrieveconnectiondetailsforazureRMWebApp",
    "StartingAppService": "ms-resource:loc.messages.StartingAppService",
    "AppServicestartedsuccessfully": "ms-resource:loc.messages.AppServicestartedsuccessfully",
    "FailedtoStartAppService": "ms-resource:loc.messages.FailedtoStartAppService",
    "StoppingAppService": "ms-resource:loc.messages.StoppingAppService",
    "AppServicestoppedsuccessfully": "ms-resource:loc.messages.AppServicestoppedsuccessfully",
    "FailedtoStopAppService": "ms-resource:loc.messages.FailedtoStopAppService",
    "RestartingAppService": "ms-resource:loc.messages.RestartingAppService",
    "AppServiceRestartedSuccessfully": "ms-resource:loc.messages.AppServiceRestartedSuccessfully",
    "FailedtoRestartAppService": "ms-resource:loc.messages.FailedtoRestartAppService",
    "RestartAppServiceAccepted": "ms-resource:loc.messages.RestartAppServiceAccepted",
    "InvalidAction": "ms-resource:loc.messages.InvalidAction",
    "WARNINGCannotupdatedeploymentstatusSCMendpointisnotenabledforthiswebsite": "ms-resource:loc.messages.WARNINGCannotupdatedeploymentstatusSCMendpointisnotenabledforthiswebsite",
    "CouldnotfetchaccesstokenforAzureStatusCode": "ms-resource:loc.messages.CouldnotfetchaccesstokenforAzureStatusCode",
    "WebAppDoesntExist": "ms-resource:loc.messages.WebAppDoesntExist",
    "UnabletoretrieveWebAppID": "ms-resource:loc.messages.UnabletoretrieveWebAppID",
    "StartingSwapSlot": "ms-resource:loc.messages.StartingSwapSlot",
    "ExtensionInstallFailedError": "ms-resource:loc.messages.ExtensionInstallFailedError",
    "ExtensionInstallFailedResponseError": "ms-resource:loc.messages.ExtensionInstallFailedResponseError",
    "ExtensionInstallSuccess": "ms-resource:loc.messages.ExtensionInstallSuccess",
    "ExtensionAlreadyAvaiable": "ms-resource:loc.messages.ExtensionAlreadyAvaiable",
    "ExtensionListFailedError": "ms-resource:loc.messages.ExtensionListFailedError",
    "ExtensionListFailedResponseError": "ms-resource:loc.messages.ExtensionListFailedResponseError",
    "InstallingSiteExtension": "ms-resource:loc.messages.InstallingSiteExtension",
    "FailedToFetchAppServiceState": "ms-resource:loc.messages.FailedToFetchAppServiceState",
    "UnableToFetchAuthorityURL": "ms-resource:loc.messages.UnableToFetchAuthorityURL",
    "UnableToFetchActiveDirectory": "ms-resource:loc.messages.UnableToFetchActiveDirectory",
    "UnableToGetAppInsightsResource": "ms-resource:loc.messages.UnableToGetAppInsightsResource",
    "UnableToIdentifyResourceGroupNameForAppInsightsResource": "ms-resource:loc.messages.UnableToIdentifyResourceGroupNameForAppInsightsResource",
    "FailedToConfigureAlwaysOnProperty": "ms-resource:loc.messages.FailedToConfigureAlwaysOnProperty",
    "SuccessfullyConfiguredAppInsights": "ms-resource:loc.messages.SuccessfullyConfiguredAppInsights",
    "UnableToConfigureWebTest": "ms-resource:loc.messages.UnableToConfigureWebTest",
    "UnableToConfigureInstrumentationKeyForAppService": "ms-resource:loc.messages.UnableToConfigureInstrumentationKeyForAppService",
    "UnableToReadResponseBody": "ms-resource:loc.messages.UnableToReadResponseBody",
    "UnableToUpdateWebAppConfigDetails": "ms-resource:loc.messages.UnableToUpdateWebAppConfigDetails"
  }
}<|MERGE_RESOLUTION|>--- conflicted
+++ resolved
@@ -17,11 +17,7 @@
   "version": {
     "Major": 0,
     "Minor": 2,
-<<<<<<< HEAD
     "Patch": 20
-=======
-    "Patch": 19
->>>>>>> 4147f27f
   },
   "minimumAgentVersion": "1.102.0",
   "instanceNameFormat": "ms-resource:loc.instanceNameFormat",
