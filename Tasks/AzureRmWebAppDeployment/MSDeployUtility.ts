--- conflicted
+++ resolved
@@ -12,7 +12,6 @@
                              removeAdditionalFilesFlag: boolean, excludeFilesFromAppDataFlag: boolean, takeAppOfflineFlag: boolean,
                              virtualApplication: string, setParametersFile: string, additionalArguments: string, isParamFilePresentInPacakge: boolean, isFolderBasedDeployment:boolean) : string {
 
-<<<<<<< HEAD
     var msDeployCmdArgs: string = " -verb:sync";
 
     var webApplicationDeploymentPath = ( virtualApplication ) ? webAppNameForMSDeployCmd+"/"+virtualApplication : webAppNameForMSDeployCmd ;
@@ -39,20 +38,13 @@
 
     if( isParamFilePresentInPacakge || setParametersFile != null ){
         msDeployCmdArgs += " -setParam:name='IIS Web Application Name',value='" + webApplicationDeploymentPath + "'";
-=======
-    var msDeployCmdArgs = ' -verb:sync';
-    msDeployCmdArgs += ' -source:package=\'' + packageFile + '\'';
-    msDeployCmdArgs += ' -dest:auto,ComputerName="https://' + azureRMWebAppConnectionDetails["KuduHostName"] + '/msdeploy.axd?site=' + webAppNameForMSDeployCmd + '",';
-    msDeployCmdArgs += 'UserName="' + azureRMWebAppConnectionDetails['UserName'] + '",Password="' + azureRMWebAppConnectionDetails['UserPassword'] + '",AuthType="Basic"';
-    if (virtualApplication) {
-        msDeployCmdArgs += ' -setParam:name="IIS Web Application Name",value="' + webAppNameForMSDeployCmd + '/' + virtualApplication + '"';
     }
     else {
-        msDeployCmdArgs += ' -setParam:name=\'IIS Web Application Name\',value="' + webAppNameForMSDeployCmd + '"';
->>>>>>> b71df2ef
+        msDeployCmdArgs += " -setParam:name='IIS Web Application Name',value='" + webAppNameForMSDeployCmd + "'";
     }
-    if (!removeAdditionalFilesFlag) {
-        msDeployCmdArgs += ' -enableRule:DoNotDeleteRule';
+
+    if(!removeAdditionalFilesFlag) {
+        msDeployCmdArgs += " -enableRule:DoNotDeleteRule";
     }
     if (takeAppOfflineFlag) {
         msDeployCmdArgs += ' -enableRule:AppOffline';
