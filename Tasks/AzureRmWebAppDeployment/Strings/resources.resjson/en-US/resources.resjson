{
  "loc.friendlyName": "AzureRM App Service Deployment",
  "loc.helpMarkDown": "[More Information](https://aka.ms/azurermwebdeployreadme)",
  "loc.description": "Deploy the web project using AzureRM App Service",
  "loc.instanceNameFormat": "Deploy AzureRM App Service: $(WebAppName)",
  "loc.group.displayName.AdditionalDeploymentOptions": "Additional Deployment Options",
  "loc.group.displayName.FileTransformsAndVariableSubstitution": "File Transforms and Variable Substitutions",
  "loc.group.displayName.output": "Output",
  "loc.input.label.ConnectedServiceName": "AzureRM Subscription",
  "loc.input.help.ConnectedServiceName": "Select the Azure Resource Manager subscription for the deployment.",
  "loc.input.label.WebAppName": "App Service Name",
  "loc.input.help.WebAppName": "Enter or Select the name of an existing AzureRM Web Application.",
  "loc.input.label.DeployToSlotFlag": "Deploy to Slot",
  "loc.input.help.DeployToSlotFlag": "Select the option to deploy to an existing slot other than the Production slot. If this option is not selected, then the AzureRM Web App will be deployed to the Production slot.",
  "loc.input.label.ResourceGroupName": "Resource Group",
  "loc.input.help.ResourceGroupName": "Enter or Select the Azure Resource Group that contains the AzureRM Web App specified above.",
  "loc.input.label.SlotName": "Slot",
  "loc.input.help.SlotName": "Enter or Select an existing Slot other than the Production slot.",
  "loc.input.label.VirtualApplication": "Virtual Application",
  "loc.input.help.VirtualApplication": "Specify the name of the Virtual Application that has been configured in the Azure portal. The option is not required for deployments to the website root.",
  "loc.input.label.Package": "Project",
  "loc.input.help.Package": "Folder or file path to the Web App package. Variables ( [Build](https://www.visualstudio.com/docs/build/define/variables) | [Release](https://www.visualstudio.com/docs/release/author-release-definition/understanding-tasks#predefvariables)), wild cards are supported. <br/> For example, $(System.DefaultWorkingDirectory)\\\\\\*\\*\\\\\\*.zip.",
  "loc.input.label.WebAppUri": "Web App URL",
  "loc.input.help.WebAppUri": "Specify a name for the output variable that is generated for the URL of the Web App. The variable can be consumed in subsequent tasks.",
  "loc.input.label.UseWebDeploy": "Publish using Web Deploy",
  "loc.input.help.UseWebDeploy": "Publish using web deploy options are supported only when using Windows agent. On other platforms, the task relies on [Kudu REST APIs](https://github.com/projectkudu/kudu/wiki/REST-API) to deploy the Web App, and following options are not supported",
  "loc.input.label.SetParametersFile": "SetParameters File",
  "loc.input.help.SetParametersFile": "Optional: location of the SetParameters.xml file to use.",
  "loc.input.label.RemoveAdditionalFilesFlag": "Remove Additional Files at Destination",
  "loc.input.help.RemoveAdditionalFilesFlag": "Select the option to delete files on the AzureRM Web App that have no matching files in the Web App zip package.",
  "loc.input.label.ExcludeFilesFromAppDataFlag": "Exclude Files from the App_Data Folder",
  "loc.input.help.ExcludeFilesFromAppDataFlag": "Select the option to prevent files in the App_Data folder from being deployed to the AzureRM Web App.",
  "loc.input.label.TakeAppOfflineFlag": "Take App Offline",
  "loc.input.help.TakeAppOfflineFlag": "Select the option to take the AzureRM Web App offline by placing an app_offline.htm file in the root directory of the Web App before the sync operation begins. The file will be removed after the sync operation completes successfully.",
  "loc.input.label.AdditionalArguments": "Additional Arguments",
  "loc.input.help.AdditionalArguments": "Additional Web Deploy arguments that will be applied when deploying the Azure Web App like,-disableLink:AppPoolExtension -disableLink:ContentExtension.",
  "loc.input.label.XmlTransformsAndVariableSubstitutions": "XML Transforms & Variable Substitutions",
  "loc.input.label.Transformation": "Transformation",
  "loc.input.help.Transformation": "The config transfoms will be run for `*.Release.config` and `*.<EnvironmentName>.config` on the `*.config file`. Config transforms will be run prior to the Variable Substitution.",
  "loc.input.label.VariableSubstitution": "Variable Substitution",
  "loc.input.help.VariableSubstitution": "Variables defined in the Build or Release Definition will be automatically substituted in the appSettings, applicationSettings, and connectionStrings section of the config files. If same variables are defined in the Release Definition and in the Environment, then the Environment variables will supersede the Release Definition variables. Variable Substitution is run after Config Transforms.",
  "loc.input.label.JSONVariableSubstitutionsFlag": "JSON Variable Substitutions",
  "loc.input.help.JSONVariableSubstitutionsFlag": "Enable this option for JSON variable Substitution",
  "loc.input.label.JSONVariableSubstitutions": "Variable Substitution",
  "loc.input.help.JSONVariableSubstitutions": "Provide a line separated list of JSON files for substituting variables in them. The files names are relative to the root folder. For substituting JSON variables that are in a hierarchy, specify them using the format Data.DefaultConnection.ConnectionString in the Environment/Definition variable.  If same variables are defined in the Definition and Environment, then the Environment variables will supersede the Definition variables. Variable Substitution is run after Config Transforms. Build/Release/System defintion variables are eliminated in substitution.",
  "loc.messages.Invalidwebapppackageorfolderpathprovided": "Invalid webapp package or folder path provided: %s",
  "loc.messages.SetParamFilenotfound0": "Set parameters file not found: %s",
  "loc.messages.GotconnectiondetailsforazureRMWebApp0": "Got connection details for azureRM WebApp:'%s'",
  "loc.messages.UnabletoretrieveWebAppIDforazureRMWebApp0StatusCode1": "Unable to retrieve WebApp ID for azureRM WebApp:'%s'. Status Code: %s",
  "loc.messages.ErrorNoSuchDeployingMethodExists": "Error : No Such Deploying Method Exists",
  "loc.messages.UnabletoretrieveconnectiondetailsforazureRMWebApp0StatusCode1": "Unable to retrieve connection details for azureRM WebApp:'%s'. Status Code: %s",
  "loc.messages.Unabletoretrievewebapppublishurlforwebapp0StatusCode1": "Unable to retrieve webapp publish url for webapp : '%s'. Status Code : '%s'",
  "loc.messages.Successfullyupdateddeploymenthistory": "Successfully updated deployment History at %s",
  "loc.messages.Failedtoupdatedeploymenthistory": "Failed to update deployment history.",
  "loc.messages.WARNINGCannotupdatedeploymentstatusSCMendpointisnotenabledforthiswebsite": "WARNING : Cannot update deployment status : SCM endpoint is not enabled for this website",
  "loc.messages.ErrorFetchingDeploymentPublishProfileStausCode0": "Error Fetching Deployment Publish Profile [Staus Code : '%s']",
  "loc.messages.ErrorOccurredStausCode0": "Error Occurred : [Staus Code : '%s']",
  "loc.messages.CannotupdatedeploymentstatusuniquedeploymentIdCannotBeRetrieved": "Cannot update deployment status : uniquedeploymentIdCannotBeRetrieved",
  "loc.messages.WebappsuccessfullypublishedatUrl0": "Web App successfully deployed at url %s",
  "loc.messages.Failedtodeploywebsite": "Failed to deploy website.",
  "loc.messages.Runningcommand": "Running command: %s",
  "loc.messages.ConstructedmsDeploycomamndlinearguments": "Constructed msDeploy comamnd line arguments",
  "loc.messages.CannotfindMSDeployexe": "Cannot find MSDeploy.exe",
  "loc.messages.Runningmsdeploycommandtocheckifpackagecontainsparamfile0": "Running msdeploy command to check if package contains param file : %s",
  "loc.messages.Paramscontentofwebpackage0": "Params content of web package : %s",
  "loc.messages.Isparameterfilepresentinwebpackage0": "Is parameter file is present in web package : %s",
  "loc.messages.Requestingconfigdetails": "Requesting for config details : %s",
  "loc.messages.Deployingwebapplicationatvirtualpathandphysicalpath": "Deploying web package : %s at virtual path (physical path) : %s (%s)",
  "loc.messages.Successfullydeployedpackageusingkuduserviceat": "Successfully deployed package %s using kudu service at %s",
  "loc.messages.Failedtodeploywebapppackageusingkuduservice": "Failed to deploy webapp package using kudu service : %s",
  "loc.messages.Unabletodeploywebappresponsecode": "Unable to deploy webapp due to error code : %s",
  "loc.messages.Unabletopackagecontentoffolder": "Unable to package content of folder : %s",
  "loc.messages.Compressedfolderintozip": "Compressed folder %s into zip : %s",
  "loc.messages.Webappfolderisbeingarchivedtobytescompressed": "Webapp folder : %s is being archived to %s. %s bytes compressed.",
  "loc.messages.Initiateddeploymentviakuduserviceforwebapppackage": "Initiated deployment via kudu service for webapp package : %s",
  "loc.messages.MSDeploygeneratedpackageareonlysupportedforWindowsplatform": "MSDeploy generated package are only supported for Windows platform.",
  "loc.messages.UnsupportedinstalledversionfoundforMSDeployversionshouldbealteast3orabove": "Unsupported installed version: %s found for MSDeploy. version should be alteast 3 or above",
  "loc.messages.UnabletofindthelocationofMSDeployfromregistryonmachineError": "Unable to find the location of MS Deploy from registry on machine (Error : %s)",
  "loc.messages.Nopackagefoundwithspecifiedpattern": "No package found with specified pattern",
  "loc.messages.MorethanonepackagematchedwithspecifiedpatternPleaserestrainthesearchpatern": "More than one package matched with specified pattern. Please restrain the search patern.",
<<<<<<< HEAD
  "loc.messages.UpgradeAgent": "Task requires a 2.104.1 agent or higher. Please upgrade the agent",
  "loc.messages.NOJSONfilematchedwithspecificpattern": "NO JSON file matched with specific pattern",
  "loc.messages.JSONvariablesubstitutioncanonlybeappliedforJSONfiles": "JSON variable substitution can only be applied for JSON files"
=======
  "loc.messages.Trytodeploywebappagainwithappofflineoptionselected": "Try to deploy web app again with app_offline option selected."
>>>>>>> e631df26
}<|MERGE_RESOLUTION|>--- conflicted
+++ resolved
@@ -78,11 +78,8 @@
   "loc.messages.UnabletofindthelocationofMSDeployfromregistryonmachineError": "Unable to find the location of MS Deploy from registry on machine (Error : %s)",
   "loc.messages.Nopackagefoundwithspecifiedpattern": "No package found with specified pattern",
   "loc.messages.MorethanonepackagematchedwithspecifiedpatternPleaserestrainthesearchpatern": "More than one package matched with specified pattern. Please restrain the search patern.",
-<<<<<<< HEAD
   "loc.messages.UpgradeAgent": "Task requires a 2.104.1 agent or higher. Please upgrade the agent",
   "loc.messages.NOJSONfilematchedwithspecificpattern": "NO JSON file matched with specific pattern",
-  "loc.messages.JSONvariablesubstitutioncanonlybeappliedforJSONfiles": "JSON variable substitution can only be applied for JSON files"
-=======
+  "loc.messages.JSONvariablesubstitutioncanonlybeappliedforJSONfiles": "JSON variable substitution can only be applied for JSON files",
   "loc.messages.Trytodeploywebappagainwithappofflineoptionselected": "Try to deploy web app again with app_offline option selected."
->>>>>>> e631df26
 }