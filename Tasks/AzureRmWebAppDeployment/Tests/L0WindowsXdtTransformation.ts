import ma = require('vsts-task-lib/mock-answer');
import tmrm = require('vsts-task-lib/mock-run');
import path = require('path');

let taskPath = path.join(__dirname, '..', 'azurermwebappdeployment.js');
let tr: tmrm.TaskMockRunner = new tmrm.TaskMockRunner(taskPath);
tr.setInput('ConnectedServiceName', 'AzureRMSpn');
tr.setInput('WebAppName', 'mytestapp');
tr.setInput('Package', 'webAppPkg.zip');
tr.setInput('UseWebDeploy', 'true');
tr.setInput('XmlTransformation', 'true');

process.env['TASK_TEST_TRACE'] = 1;
process.env["ENDPOINT_AUTH_AzureRMSpn"] = "{\"parameters\":{\"serviceprincipalid\":\"spId\",\"serviceprincipalkey\":\"spKey\",\"tenantid\":\"tenant\"},\"scheme\":\"ServicePrincipal\"}";
process.env["ENDPOINT_DATA_AzureRMSpn_SUBSCRIPTIONNAME"] = "sName";
process.env["ENDPOINT_DATA_AzureRMSpn_SUBSCRIPTIONID"] =  "sId";
process.env["AZURE_HTTP_USER_AGENT"] = "TFS_useragent";
process.env["SYSTEM_DEFAULTWORKINGDIRECTORY"] =  "DefaultWorkingDirectory";
process.env["BUILD_SOURCEVERSION"] = "46da24f35850f455185b9188b4742359b537076f";
process.env["BUILD_BUILDID"] = 1,
process.env["RELEASE_RELEASEID"] = 1;
process.env["BUILD_BUILDNUMBER"] = 1;
process.env["RELEASE_RELEASENAME"] = "Release-1";
process.env["BUILD_REPOSITORY_PROVIDER"] = "TfsGit";
process.env["BUILD_REPOSITORY_NAME"] = "MyFirstProject";
process.env["SYSTEM_TEAMFOUNDATIONCOLLECTIONURI"] = "https://abc.visualstudio.com/";
process.env["SYSTEM_TEAMPROJECT"] = "MyFirstProject";
process.env["BUILD_SOURCEVERISONAUTHOR"] = "author";
process.env["RELEASE_RELEASEURI"] = "vstfs:///ReleaseManagement/Release/1";
process.env["AGENT_NAME"] = "author";

// provide answers for task mock
let a: ma.TaskLibAnswers = <ma.TaskLibAnswers>{
    "which": {
        "cmd": "cmd",
        "msdeploy": "msdeploy"
    },
    "stats": {
    	"webAppPkg.zip": {
    		"isFile": true
    	}
    },
    "osType": {
        "osType": "Windows"
    },
    "checkPath": {
        "cmd": true,
        "webAppPkg.zip": true,
        "webAppPkg": true,
        "msdeploy": true
    },
    "exec": {        
        "msdeploy -verb:getParameters -source:package=\'DefaultWorkingDirectory\\temp_web_package.zip\'": {
            "code": 0,
            "stdout": "Executed Successfully"
        },
        "cmd /C DefaultWorkingDirectory\\cttCommand.bat": {
            "code": 0,
            "stdout": "ctt execution successful"
<<<<<<< HEAD
        },
        "msdeploy -verb:sync -source:package=\'DefaultWorkingDirectory\\temp_web_package.zip\' -dest:auto,ComputerName=\'https://mytestappKuduUrl/msdeploy.axd?site=mytestapp\',UserName=\'$mytestapp\',Password=\'mytestappPwd\',AuthType=\'Basic\' -setParam:name=\'IIS Web Application Name\',value=\'mytestapp\' -enableRule:DoNotDeleteRule -userAgent:TFS_useragent": {
            "code": 0,
            "stdout": "Executed Successfully"
=======
        }
    },
    "rmRF": {
        "DefaultWorkingDirectory\\msDeployCommand.bat": {
            "success": true
        },
        "temp_web_package_random_path": {
            "success": true
        },
        "DefaultWorkingDirectory\temp_web_package.zip": {
            "success": true
>>>>>>> 8ebd1e68
        }
    },
    "exist": {
    	"webAppPkg.zip": true,
        "webAppPkg": true
    }, 
    "glob": {
        "webAppPkgPattern" : ["webAppPkg1", "webAppPkg2"],
        "Invalid_webAppPkg" : [],
        "webAppPkg.zip": ["webAppPkg.zip"],
        "webAppPkg": ["webAppPkg"],
        "temp_web_package_random_path\\**\\*.config": ["path1/web.config", "path1/web.Release.config", "path1/web.Debug.config", "path2/web.config", "path2/web.Debug.config"],
        "temp_web_package_random_path\**\*.config": ["web.config", "web.Release.config", "web.Debug.config"],
        "temp_web_package_random_path/**/*.config": ["web.config", "web.Release.config", "web.Debug.config"]
    },
    "getVariable": {
    	"ENDPOINT_AUTH_AzureRMSpn": "{\"parameters\":{\"serviceprincipalid\":\"spId\",\"serviceprincipalkey\":\"spKey\",\"tenantid\":\"tenant\"},\"scheme\":\"ServicePrincipal\"}",
   		"ENDPOINT_DATA_AzureRMSpn_SUBSCRIPTIONNAME": "sName", 
    	"ENDPOINT_DATA_AzureRMSpn_SUBSCRIPTIONID": "sId",
    	"AZURE_HTTP_USER_AGENT": "TFS_useragent",
        "System.DefaultWorkingDirectory": "DefaultWorkingDirectory",
		"build.sourceVersion": "46da24f35850f455185b9188b4742359b537076f",
		"build.buildId": 1,
		"release.releaseId": 1,
		"build.buildNumber": 1,
		"release.releaseName": "Release-1",
		"build.repository.provider": "TfsGit",
		"build.repository.name": "MyFirstProject",
		"system.TeamFoundationCollectionUri": "https://abc.visualstudio.com/",
		"system.teamProject": "MyFirstProject",
		"build.sourceVersionAuthor": "author",
		"release.releaseUri": "vstfs:///ReleaseManagement/Release/1",
		"agent.name": "agent"
    }
};

import mockTask = require('vsts-task-lib/mock-task');
var kuduDeploymentLog = require('azurerest-common/kududeploymentstatusutility.js');
var msDeployUtility = require('webdeployment-common/msdeployutility.js'); 
tr.registerMock('./msdeployutility.js', {
    getMSDeployCmdArgs : msDeployUtility.getMSDeployCmdArgs,
    getMSDeployFullPath : function() {
        var msDeployFullPath =  "msdeploypath\\msdeploy.exe";
        return msDeployFullPath;
    },
    containsParamFile: function(webAppPackage: string) {
        var taskResult = mockTask.execSync("msdeploy", "-verb:getParameters -source:package=\'" + webAppPackage + "\'");
        return true;
    }
}); 

tr.registerMock('azurerest-common/azurerestutility.js', {
    getAzureRMWebAppPublishProfile: function(SPN, webAppName, resourceGroupName, deployToSlotFlag, slotName) {
        var mockPublishProfile = {
            profileName: 'mytestapp - Web Deploy',
            publishMethod: 'MSDeploy',
            publishUrl: 'mytestappKuduUrl',
            msdeploySite: 'mytestapp',
            userName: '$mytestapp',
            userPWD: 'mytestappPwd',
            destinationAppUrl: 'mytestappUrl',
            SQLServerDBConnectionString: '',
            mySQLDBConnectionString: '',
            hostingProviderForumLink: '',
            controlPanelLink: '',
            webSystem: 'WebSites' 
        };
        if(deployToSlotFlag) {
            mockPublishProfile.profileName =  'mytestapp-' + slotName + ' - Web Deploy';
            mockPublishProfile.publishUrl = 'mytestappKuduUrl-' + slotName;
            mockPublishProfile.msdeploySite = 'mytestapp__' + slotName;
            mockPublishProfile.userName = '$mytestapp__' + slotName;
            mockPublishProfile.userPWD = 'mytestappPwd';
            mockPublishProfile.destinationAppUrl = 'mytestappUrl-' + slotName;
        }
        return mockPublishProfile;
    },
    getAzureRMWebAppConfigDetails: function(SPN, webAppName, resourceGroupName, deployToSlotFlag, slotName) {
	var config = { 
		id: 'appid',
  		properties: { 
     		virtualApplications: [ ['Object'], ['Object'], ['Object'] ],
             scmType: "None"
    	} 
  	}

    return config;
    },
    updateDeploymentStatus: function(publishingProfile, isDeploymentSuccess ) {
        if(isDeploymentSuccess) {
            console.log('Updated history to kudu');
        }
        else {
            console.log('Failed to update history to kudu');
        }
        var webAppPublishKuduUrl = publishingProfile.publishUrl;
        var requestDetails = kuduDeploymentLog.getUpdateHistoryRequest(webAppPublishKuduUrl, isDeploymentSuccess);
        requestDetails["requestBody"].author = 'author';
        console.log("kudu log requestBody is:" + JSON.stringify(requestDetails["requestBody"]));
    },
    getResourceGroupName: function (SPN, webAppName) {
        return "foobar";
    },
    getWebAppAppSettings : function (SPN, webAppName: string, resourceGroupName: string, deployToSlotFlag: boolean, slotName: string){
        var appSettings = {
            properties : {
                MSDEPLOY_RENAME_LOCKED_FILES : '1'
            }
        };
        return appSettings;
    },
    updateWebAppAppSettings : function (){
        return true;
    },
    updateAzureRMWebAppConfigDetails: function() {
        console.log("Successfully updated scmType to VSTSRM");
    }
});

tr.registerMock('webdeployment-common/ziputility.js', {
    unzip: function() {

    },
    archiveFolder: function() {
        return "DefaultWorkingDirectory\\temp_web_package.zip"
    }
});

<<<<<<< HEAD
var fs = require('fs');
tr.registerMock('fs', {
    createWriteStream: function (filePath, options) {
        return { "isWriteStreamObj": true };
    },
    ReadStream: fs.ReadStream,
    WriteStream: fs.WriteStream,
    openSync: function (fd, options) {
        return true;
    },
    closeSync: function (fd) {
        return true;
=======
tr.registerMock('webdeployment-common/utility.js', {
    isInputPkgIsFolder: function() {
        return false;    
    },
    fileExists: function() {
        return true;   
    },
    canUseWebDeploy: function() {
        return true;
    },
    findfiles: function() {
        return ['webDeployPkg']    
    },
    generateTemporaryFolderOrZipPath: function() {
        return 'temp_web_package_random_path';
>>>>>>> 8ebd1e68
    }
});

tr.setAnswers(a);
tr.run();<|MERGE_RESOLUTION|>--- conflicted
+++ resolved
@@ -57,24 +57,18 @@
         "cmd /C DefaultWorkingDirectory\\cttCommand.bat": {
             "code": 0,
             "stdout": "ctt execution successful"
-<<<<<<< HEAD
         },
         "msdeploy -verb:sync -source:package=\'DefaultWorkingDirectory\\temp_web_package.zip\' -dest:auto,ComputerName=\'https://mytestappKuduUrl/msdeploy.axd?site=mytestapp\',UserName=\'$mytestapp\',Password=\'mytestappPwd\',AuthType=\'Basic\' -setParam:name=\'IIS Web Application Name\',value=\'mytestapp\' -enableRule:DoNotDeleteRule -userAgent:TFS_useragent": {
             "code": 0,
             "stdout": "Executed Successfully"
-=======
         }
     },
     "rmRF": {
-        "DefaultWorkingDirectory\\msDeployCommand.bat": {
-            "success": true
-        },
         "temp_web_package_random_path": {
             "success": true
         },
         "DefaultWorkingDirectory\temp_web_package.zip": {
             "success": true
->>>>>>> 8ebd1e68
         }
     },
     "exist": {
@@ -203,7 +197,24 @@
     }
 });
 
-<<<<<<< HEAD
+tr.registerMock('webdeployment-common/utility.js', {
+    isInputPkgIsFolder: function() {
+        return false;    
+    },
+    fileExists: function() {
+        return true;   
+    },
+    canUseWebDeploy: function() {
+        return true;
+    },
+    findfiles: function() {
+        return ['webDeployPkg']    
+    },
+    generateTemporaryFolderOrZipPath: function() {
+        return 'temp_web_package_random_path';
+    }
+});
+
 var fs = require('fs');
 tr.registerMock('fs', {
     createWriteStream: function (filePath, options) {
@@ -216,23 +227,6 @@
     },
     closeSync: function (fd) {
         return true;
-=======
-tr.registerMock('webdeployment-common/utility.js', {
-    isInputPkgIsFolder: function() {
-        return false;    
-    },
-    fileExists: function() {
-        return true;   
-    },
-    canUseWebDeploy: function() {
-        return true;
-    },
-    findfiles: function() {
-        return ['webDeployPkg']    
-    },
-    generateTemporaryFolderOrZipPath: function() {
-        return 'temp_web_package_random_path';
->>>>>>> 8ebd1e68
     }
 });
 
