
/// <reference path="../../definitions/node.d.ts" />
/// <reference path="../../definitions/q.d.ts" />
/// <reference path="../../definitions/vsts-task-lib.d.ts" />

import tl = require('vsts-task-lib/task');
import path = require('path');

var azureRmUtil = require ('./AzureRMUtil.js');
var msDeployUtility = require('./MSDeployUtility.js');

tl.setResourcePath(path.join( __dirname, 'task.json'));

async function run() {
	try {

		tl.setResourcePath(path.join( __dirname, 'task.json'));
		var connectedServiceName = tl.getInput('ConnectedServiceName');
		var webAppName: string = tl.getInput('WebAppName');
		var deployToSlotFlag: boolean = tl.getBoolInput('DeployToSlotFlag');
		var resourceGroupName: string = tl.getInput('ResourceGroupName');
		var slotName: string = tl.getInput('SlotName');
		var webDeployPkg: string = tl.getPathInput('Package');
		var setParametersFile: string = tl.getPathInput('SetParametersFile');
		var removeAdditionalFilesFlag: boolean = tl.getBoolInput('RemoveAdditionalFilesFlag');
		var excludeFilesFromAppDataFlag: boolean = tl.getBoolInput('ExcludeFilesFromAppDataFlag');
		var takeAppOfflineFlag: boolean = tl.getBoolInput('TakeAppOfflineFlag');
		var virtualApplication: string = tl.getInput('VirtualApplication');
		var additionalArguments: string = tl.getInput('AdditionalArguments');
		var webAppUri:string = tl.getInput('WebAppUri');
		var useWebDeploy: boolean = tl.getBoolInput('UseWebDeploy');
		var endPointAuthCreds = tl.getEndpointAuthorization(connectedServiceName, true);

		var SPN = new Array();
		SPN["servicePrincipalClientID"] = endPointAuthCreds.parameters["serviceprincipalid"];
		SPN["servicePrincipalKey"] = endPointAuthCreds.parameters["serviceprincipalkey"];
		SPN["tenantID"] = endPointAuthCreds.parameters["tenantid"];
		SPN["subscriptionId"] = tl.getEndpointDataParameter (connectedServiceName, 'subscriptionid', true); 
		

		
		if (!tl.exist(webDeployPkg)) {
			throw new Error(tl.loc('Packagenotfound0', webDeployPkg));			
		}

<<<<<<< HEAD
		var isFolderBasedDeployment = !msDeployUtility.fileExists(webDeployPkg);
		var isParamFilePresentInPacakge = false;

		if( !isFolderBasedDeployment ){
			isParamFilePresentInPacakge = await msDeployUtility.containsParamFile(webDeployPkg);
		}
		
		var systemDefaultWorkingDir = tl.getVariable('SYSTEM_DEFAULTWORKINGDIRECTORY');
		if(setParametersFile === systemDefaultWorkingDir || setParametersFile === systemDefaultWorkingDir + '\\' || setParametersFile === "") {
=======
		if(!msDeployUtility.fileExists(setParametersFile)) {
>>>>>>> 7c22860c
			setParametersFile = null;
		}
		else if (!tl.exist(setParametersFile)) {
			throw new Error(tl.loc('SetParamFilenotfound0', setParametersFile));
		}
		
		var publishingProfile = await azureRmUtil.getAzureRMWebAppPublishProfile(SPN, webAppName, resourceGroupName, deployToSlotFlag, slotName);

<<<<<<< HEAD
		var msDeployArgs = msDeployUtility.getMSDeployCmdArgs(webDeployPkg, webAppName, azureRMWebAppConnectionDetails, removeAdditionalFilesFlag,
						 excludeFilesFromAppDataFlag, takeAppOfflineFlag, virtualApplication, setParametersFile, additionalArguments, isParamFilePresentInPacakge, isFolderBasedDeployment);
		msDeployUtility.executeMSDeployCmd(msDeployArgs, azureRMWebAppConnectionDetails);
=======
		var msDeployArgs = msDeployUtility.getMSDeployCmdArgs(webDeployPkg, webAppName, publishingProfile, removeAdditionalFilesFlag,
						 excludeFilesFromAppDataFlag, takeAppOfflineFlag, virtualApplication, setParametersFile, additionalArguments);
		await msDeployUtility.executeMSDeployCmd(msDeployArgs, publishingProfile, webAppUri);
>>>>>>> 7c22860c
	} catch (error) {
		tl.setResult(tl.TaskResult.Failed, error);
	}
}

run();<|MERGE_RESOLUTION|>--- conflicted
+++ resolved
@@ -43,7 +43,6 @@
 			throw new Error(tl.loc('Packagenotfound0', webDeployPkg));			
 		}
 
-<<<<<<< HEAD
 		var isFolderBasedDeployment = !msDeployUtility.fileExists(webDeployPkg);
 		var isParamFilePresentInPacakge = false;
 
@@ -53,9 +52,6 @@
 		
 		var systemDefaultWorkingDir = tl.getVariable('SYSTEM_DEFAULTWORKINGDIRECTORY');
 		if(setParametersFile === systemDefaultWorkingDir || setParametersFile === systemDefaultWorkingDir + '\\' || setParametersFile === "") {
-=======
-		if(!msDeployUtility.fileExists(setParametersFile)) {
->>>>>>> 7c22860c
 			setParametersFile = null;
 		}
 		else if (!tl.exist(setParametersFile)) {
@@ -64,15 +60,9 @@
 		
 		var publishingProfile = await azureRmUtil.getAzureRMWebAppPublishProfile(SPN, webAppName, resourceGroupName, deployToSlotFlag, slotName);
 
-<<<<<<< HEAD
-		var msDeployArgs = msDeployUtility.getMSDeployCmdArgs(webDeployPkg, webAppName, azureRMWebAppConnectionDetails, removeAdditionalFilesFlag,
+        var msDeployArgs = msDeployUtility.getMSDeployCmdArgs(webDeployPkg, webAppName, publishingProfile, removeAdditionalFilesFlag,
 						 excludeFilesFromAppDataFlag, takeAppOfflineFlag, virtualApplication, setParametersFile, additionalArguments, isParamFilePresentInPacakge, isFolderBasedDeployment);
-		msDeployUtility.executeMSDeployCmd(msDeployArgs, azureRMWebAppConnectionDetails);
-=======
-		var msDeployArgs = msDeployUtility.getMSDeployCmdArgs(webDeployPkg, webAppName, publishingProfile, removeAdditionalFilesFlag,
-						 excludeFilesFromAppDataFlag, takeAppOfflineFlag, virtualApplication, setParametersFile, additionalArguments);
 		await msDeployUtility.executeMSDeployCmd(msDeployArgs, publishingProfile, webAppUri);
->>>>>>> 7c22860c
 	} catch (error) {
 		tl.setResult(tl.TaskResult.Failed, error);
 	}
