--- conflicted
+++ resolved
@@ -27,14 +27,8 @@
     "gulp-zip": "^3.2.0",
     "vso-node-api": "^5.0.5",
     "xmldom": "^0.1.22"
-<<<<<<< HEAD
-  },
-  "optionalDependencies": {
-    "regedit": "^2.2.5"
   },
   "devDependencies": {
     "mocha": "^3.1.0"
-=======
->>>>>>> 5414a5ba
   }
 }