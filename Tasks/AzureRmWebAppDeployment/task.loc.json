{
  "id": "497D490F-EEA7-4F2B-AB94-48D9C1ACDCB1",
  "name": "AzureRmWebAppDeployment",
  "friendlyName": "ms-resource:loc.friendlyName",
  "description": "ms-resource:loc.description",
  "helpMarkDown": "ms-resource:loc.helpMarkDown",
  "category": "Deploy",
  "visibility": [
    "Build",
    "Release"
  ],
  "runsOn": [
    "Agent"
  ],
  "author": "Microsoft Corporation",
  "version": {
    "Major": 3,
    "Minor": 2,
    "Patch": 0
  },
  "releaseNotes": "What's new in Version 3.0: <br/>&nbsp;&nbsp;Supports File Transformations (XDT) <br/>&nbsp;&nbsp;Supports Variable Substitutions(XML, JSON) <br/>Click [here](https://aka.ms/azurermwebdeployreadme) for more Information.",
  "minimumAgentVersion": "2.104.1",
  "groups": [
    {
      "name": "FileTransformsAndVariableSubstitution",
      "displayName": "ms-resource:loc.group.displayName.FileTransformsAndVariableSubstitution",
      "isExpanded": false
    },
    {
      "name": "AdditionalDeploymentOptions",
      "displayName": "ms-resource:loc.group.displayName.AdditionalDeploymentOptions",
      "isExpanded": false
    },
    {
      "name": "output",
      "displayName": "ms-resource:loc.group.displayName.output",
      "isExpanded": true
    }
  ],
  "inputs": [
    {
      "name": "ConnectedServiceName",
      "type": "connectedService:AzureRM",
      "label": "ms-resource:loc.input.label.ConnectedServiceName",
      "defaultValue": "",
      "required": true,
      "helpMarkDown": "ms-resource:loc.input.help.ConnectedServiceName"
    },
    {
      "name": "WebAppName",
      "type": "pickList",
      "label": "ms-resource:loc.input.label.WebAppName",
      "defaultValue": "",
      "required": true,
      "properties": {
        "EditableOptions": "True"
      },
      "helpMarkDown": "ms-resource:loc.input.help.WebAppName"
    },
    {
      "name": "DeployToSlotFlag",
      "type": "boolean",
      "label": "ms-resource:loc.input.label.DeployToSlotFlag",
      "defaultValue": "false",
      "required": false,
      "helpMarkDown": "ms-resource:loc.input.help.DeployToSlotFlag"
    },
    {
      "name": "ResourceGroupName",
      "type": "pickList",
      "label": "ms-resource:loc.input.label.ResourceGroupName",
      "defaultValue": "",
      "required": true,
      "properties": {
        "EditableOptions": "True"
      },
      "helpMarkDown": "ms-resource:loc.input.help.ResourceGroupName",
      "visibleRule": "DeployToSlotFlag = true"
    },
    {
      "name": "SlotName",
      "type": "pickList",
      "label": "ms-resource:loc.input.label.SlotName",
      "defaultValue": "",
      "required": true,
      "properties": {
        "EditableOptions": "True"
      },
      "helpMarkDown": "ms-resource:loc.input.help.SlotName",
      "visibleRule": "DeployToSlotFlag = true"
    },
    {
      "name": "VirtualApplication",
      "type": "string",
      "label": "ms-resource:loc.input.label.VirtualApplication",
      "defaultValue": "",
      "required": false,
      "helpMarkDown": "ms-resource:loc.input.help.VirtualApplication"
    },
    {
      "name": "Package",
      "type": "filePath",
      "label": "ms-resource:loc.input.label.Package",
      "defaultValue": "$(System.DefaultWorkingDirectory)/**/*.zip",
      "required": true,
      "helpMarkDown": "ms-resource:loc.input.help.Package"
    },
    {
      "name": "WebAppUri",
      "type": "string",
      "label": "ms-resource:loc.input.label.WebAppUri",
      "required": false,
      "defaultValue": "",
      "groupName": "output",
      "helpMarkDown": "ms-resource:loc.input.help.WebAppUri"
    },
    {
<<<<<<< HEAD
      "name": "ScriptType",
      "type": "pickList",
      "label": "ms-resource:loc.input.label.ScriptType",
      "defaultValue": "",
      "options": {
        "": "Select deployment script type (inline or file)",
        "Inline Script": "Inline Script",
        "File Path": "Script File Path"
      },
      "groupName": "AdditionalDeploymentOptions",
      "helpMarkDown": "ms-resource:loc.input.help.ScriptType"
    },
    {
      "name": "InlineScript",
      "type": "multiLine",
      "label": "ms-resource:loc.input.label.InlineScript",
      "defaultValue": ":: You can provide your deployment commands here. One command per line.",
      "groupName": "AdditionalDeploymentOptions",
      "visibleRule": "ScriptType == Inline Script",
      "properties": {
        "resizable": "true",
        "rows": "10",
        "maxLength": "500"
      }
    },
    {
      "name": "ScriptPath",
      "type": "filePath",
      "label": "ms-resource:loc.input.label.ScriptPath",
      "required": true,
      "groupName": "AdditionalDeploymentOptions",
      "visibleRule": "ScriptType == File Path"
    },
    {
=======
      "name": "GenerateWebConfig",
      "type": "boolean",
      "label": "ms-resource:loc.input.label.GenerateWebConfig",
      "defaultValue": "false",
      "required": false,
      "groupName": "FileTransformsAndVariableSubstitution",
      "helpMarkDown": "ms-resource:loc.input.help.GenerateWebConfig"
    },
    {
      "name": "WebConfigParameters",
      "type": "multiLine",
      "label": "ms-resource:loc.input.label.WebConfigParameters",
      "required": true,
      "defaultValue": "",
      "visibleRule": "GenerateWebConfig == true",
      "groupName": "FileTransformsAndVariableSubstitution",
      "helpMarkDown": "ms-resource:loc.input.help.WebConfigParameters",
      "properties": {
        "editorExtension": "ms.vss-services-azure.webconfig-parameters-grid"
      }
    },
    {
>>>>>>> 994b3959
      "name": "TakeAppOfflineFlag",
      "type": "boolean",
      "label": "ms-resource:loc.input.label.TakeAppOfflineFlag",
      "defaultValue": "false",
      "required": false,
      "groupName": "AdditionalDeploymentOptions",
      "helpMarkDown": "ms-resource:loc.input.help.TakeAppOfflineFlag"
    },
    {
      "name": "UseWebDeploy",
      "type": "boolean",
      "label": "ms-resource:loc.input.label.UseWebDeploy",
      "required": false,
      "defaultValue": "false",
      "groupName": "AdditionalDeploymentOptions",
      "helpMarkDown": "ms-resource:loc.input.help.UseWebDeploy"
    },
    {
      "name": "SetParametersFile",
      "type": "filePath",
      "label": "ms-resource:loc.input.label.SetParametersFile",
      "defaultValue": "",
      "required": false,
      "groupName": "AdditionalDeploymentOptions",
      "visibleRule": "UseWebDeploy == true",
      "helpMarkDown": "ms-resource:loc.input.help.SetParametersFile"
    },
    {
      "name": "RemoveAdditionalFilesFlag",
      "type": "boolean",
      "label": "ms-resource:loc.input.label.RemoveAdditionalFilesFlag",
      "defaultValue": "false",
      "required": false,
      "groupName": "AdditionalDeploymentOptions",
      "visibleRule": "UseWebDeploy == true",
      "helpMarkDown": "ms-resource:loc.input.help.RemoveAdditionalFilesFlag"
    },
    {
      "name": "ExcludeFilesFromAppDataFlag",
      "type": "boolean",
      "label": "ms-resource:loc.input.label.ExcludeFilesFromAppDataFlag",
      "defaultValue": "false",
      "required": false,
      "groupName": "AdditionalDeploymentOptions",
      "visibleRule": "UseWebDeploy == true",
      "helpMarkDown": "ms-resource:loc.input.help.ExcludeFilesFromAppDataFlag"
    },
    {
      "name": "AdditionalArguments",
      "type": "string",
      "label": "ms-resource:loc.input.label.AdditionalArguments",
      "required": false,
      "defaultValue": "",
      "groupName": "AdditionalDeploymentOptions",
      "visibleRule": "UseWebDeploy == true",
      "helpMarkDown": "ms-resource:loc.input.help.AdditionalArguments"
    },
    {
      "name": "RenameFilesFlag",
      "type": "boolean",
      "label": "ms-resource:loc.input.label.RenameFilesFlag",
      "defaultValue": "false",
      "required": false,
      "visibleRule": "UseWebDeploy == true",
      "groupName": "AdditionalDeploymentOptions",
      "helpMarkDown": "ms-resource:loc.input.help.RenameFilesFlag"
    },
    {
      "name": "XmlTransformation",
      "type": "boolean",
      "label": "ms-resource:loc.input.label.XmlTransformation",
      "required": false,
      "defaultValue": false,
      "groupName": "FileTransformsAndVariableSubstitution",
      "helpMarkDown": "ms-resource:loc.input.help.XmlTransformation"
    },
    {
      "name": "XmlVariableSubstitution",
      "type": "boolean",
      "label": "ms-resource:loc.input.label.XmlVariableSubstitution",
      "required": false,
      "defaultValue": false,
      "groupName": "FileTransformsAndVariableSubstitution",
      "helpMarkDown": "ms-resource:loc.input.help.XmlVariableSubstitution"
    },
    {
      "name": "JSONFiles",
      "type": "multiLine",
      "label": "ms-resource:loc.input.label.JSONFiles",
      "required": false,
      "defaultValue": "",
      "groupName": "FileTransformsAndVariableSubstitution",
      "helpMarkDown": "ms-resource:loc.input.help.JSONFiles"
    }
  ],
  "dataSourceBindings": [
    {
      "target": "WebAppName",
      "endpointId": "$(ConnectedServiceName)",
      "dataSourceName": "AzureRMWebAppNames"
    },
    {
      "target": "ResourceGroupName",
      "endpointId": "$(ConnectedServiceName)",
      "dataSourceName": "AzureRMWebAppResourceGroup",
      "parameters": {
        "WebAppName": "$(WebAppName)"
      }
    },
    {
      "target": "SlotName",
      "endpointId": "$(ConnectedServiceName)",
      "dataSourceName": "AzureRMWebAppSlotsId",
      "parameters": {
        "WebAppName": "$(WebAppName)",
        "ResourceGroupName": "$(ResourceGroupName)"
      },
      "resultTemplate": "{\"Value\":\"{{{ #extractResource slots}}}\",\"DisplayValue\":\"{{{ #extractResource slots}}}\"}"
    }
  ],
  "instanceNameFormat": "ms-resource:loc.instanceNameFormat",
  "execution": {
    "Node": {
      "target": "azurermwebappdeployment.js"
    }
  },
  "messages": {
    "Invalidwebapppackageorfolderpathprovided": "ms-resource:loc.messages.Invalidwebapppackageorfolderpathprovided",
    "SetParamFilenotfound0": "ms-resource:loc.messages.SetParamFilenotfound0",
    "XDTTransformationsappliedsuccessfully": "ms-resource:loc.messages.XDTTransformationsappliedsuccessfully",
    "GotconnectiondetailsforazureRMWebApp0": "ms-resource:loc.messages.GotconnectiondetailsforazureRMWebApp0",
    "ErrorNoSuchDeployingMethodExists": "ms-resource:loc.messages.ErrorNoSuchDeployingMethodExists",
    "UnabletoretrieveconnectiondetailsforazureRMWebApp": "ms-resource:loc.messages.UnabletoretrieveconnectiondetailsforazureRMWebApp",
    "UnabletoretrieveWebAppID": "ms-resource:loc.messages.UnabletoretrieveWebAppID",
    "CouldnotfetchacccesstokenforAzureStatusCode": "ms-resource:loc.messages.CouldnotfetchacccesstokenforAzureStatusCode",
    "Successfullyupdateddeploymenthistory": "ms-resource:loc.messages.Successfullyupdateddeploymenthistory",
    "Failedtoupdatedeploymenthistory": "ms-resource:loc.messages.Failedtoupdatedeploymenthistory",
    "WARNINGCannotupdatedeploymentstatusSCMendpointisnotenabledforthiswebsite": "ms-resource:loc.messages.WARNINGCannotupdatedeploymentstatusSCMendpointisnotenabledforthiswebsite",
    "Unabletoretrievewebconfigdetails": "ms-resource:loc.messages.Unabletoretrievewebconfigdetails",
    "Unabletoretrievewebappsettings": "ms-resource:loc.messages.Unabletoretrievewebappsettings",
    "Unabletoupdatewebappsettings": "ms-resource:loc.messages.Unabletoupdatewebappsettings",
    "CannotupdatedeploymentstatusuniquedeploymentIdCannotBeRetrieved": "ms-resource:loc.messages.CannotupdatedeploymentstatusuniquedeploymentIdCannotBeRetrieved",
    "PackageDeploymentSuccess": "ms-resource:loc.messages.PackageDeploymentSuccess",
    "PackageDeploymentFailed": "ms-resource:loc.messages.PackageDeploymentFailed",
    "Runningcommand": "ms-resource:loc.messages.Runningcommand",
    "Deployingwebapplicationatvirtualpathandphysicalpath": "ms-resource:loc.messages.Deployingwebapplicationatvirtualpathandphysicalpath",
    "Successfullydeployedpackageusingkuduserviceat": "ms-resource:loc.messages.Successfullydeployedpackageusingkuduserviceat",
    "Failedtodeploywebapppackageusingkuduservice": "ms-resource:loc.messages.Failedtodeploywebapppackageusingkuduservice",
    "Unabletodeploywebappresponsecode": "ms-resource:loc.messages.Unabletodeploywebappresponsecode",
    "MSDeploygeneratedpackageareonlysupportedforWindowsplatform": "ms-resource:loc.messages.MSDeploygeneratedpackageareonlysupportedforWindowsplatform",
    "UnsupportedinstalledversionfoundforMSDeployversionshouldbealteast3orabove": "ms-resource:loc.messages.UnsupportedinstalledversionfoundforMSDeployversionshouldbealteast3orabove",
    "UnabletofindthelocationofMSDeployfromregistryonmachineError": "ms-resource:loc.messages.UnabletofindthelocationofMSDeployfromregistryonmachineError",
    "Nopackagefoundwithspecifiedpattern": "ms-resource:loc.messages.Nopackagefoundwithspecifiedpattern",
    "MorethanonepackagematchedwithspecifiedpatternPleaserestrainthesearchpattern": "ms-resource:loc.messages.MorethanonepackagematchedwithspecifiedpatternPleaserestrainthesearchpattern",
    "Trytodeploywebappagainwithappofflineoptionselected": "ms-resource:loc.messages.Trytodeploywebappagainwithappofflineoptionselected",
    "Trytodeploywebappagainwithrenamefileoptionselected": "ms-resource:loc.messages.Trytodeploywebappagainwithrenamefileoptionselected",
    "NOJSONfilematchedwithspecificpattern": "ms-resource:loc.messages.NOJSONfilematchedwithspecificpattern",
    "JSONvariablesubstitutioncanonlybeappliedforJSONfiles": "ms-resource:loc.messages.JSONvariablesubstitutioncanonlybeappliedforJSONfiles",
    "Configfiledoesntexists": "ms-resource:loc.messages.Configfiledoesntexists",
    "Failedtowritetoconfigfilewitherror": "ms-resource:loc.messages.Failedtowritetoconfigfilewitherror",
    "AppOfflineModeenabled": "ms-resource:loc.messages.AppOfflineModeenabled",
    "Failedtoenableappofflinemode": "ms-resource:loc.messages.Failedtoenableappofflinemode",
    "AppOflineModedisabled": "ms-resource:loc.messages.AppOflineModedisabled",
    "FailedtodisableAppOfflineMode": "ms-resource:loc.messages.FailedtodisableAppOfflineMode",
    "CannotPerformXdtTransformationOnNonWindowsPlatform": "ms-resource:loc.messages.CannotPerformXdtTransformationOnNonWindowsPlatform",
    "XdtTransformationErrorWhileTransforming": "ms-resource:loc.messages.XdtTransformationErrorWhileTransforming",
    "PublishusingwebdeployoptionsaresupportedonlywhenusingWindowsagent": "ms-resource:loc.messages.PublishusingwebdeployoptionsaresupportedonlywhenusingWindowsagent",
    "WebAppDoesntExist": "ms-resource:loc.messages.WebAppDoesntExist",
    "EncodeNotSupported": "ms-resource:loc.messages.EncodeNotSupported",
    "UnknownFileEncodeError": "ms-resource:loc.messages.UnknownFileEncodeError",
    "ShortFileBufferError": "ms-resource:loc.messages.ShortFileBufferError",
    "FailedToUpdateAzureRMWebAppConfigDetails": "ms-resource:loc.messages.FailedToUpdateAzureRMWebAppConfigDetails",
    "SuccessfullyUpdatedAzureRMWebAppConfigDetails": "ms-resource:loc.messages.SuccessfullyUpdatedAzureRMWebAppConfigDetails",
    "RequestedURLforkuduphysicalpath": "ms-resource:loc.messages.RequestedURLforkuduphysicalpath",
    "Physicalpathalreadyexists": "ms-resource:loc.messages.Physicalpathalreadyexists",
    "KuduPhysicalpathCreatedSuccessfully": "ms-resource:loc.messages.KuduPhysicalpathCreatedSuccessfully",
    "FailedtocreateKuduPhysicalPath": "ms-resource:loc.messages.FailedtocreateKuduPhysicalPath",
    "FailedtocheckphysicalPath": "ms-resource:loc.messages.FailedtocheckphysicalPath",
    "VirtualApplicationDoesNotExist": "ms-resource:loc.messages.VirtualApplicationDoesNotExist",
    "JSONParseError": "ms-resource:loc.messages.JSONParseError",
    "JSONvariablesubstitutionappliedsuccessfully": "ms-resource:loc.messages.JSONvariablesubstitutionappliedsuccessfully",
    "XMLvariablesubstitutionappliedsuccessfully": "ms-resource:loc.messages.XMLvariablesubstitutionappliedsuccessfully",
    "failedtoUploadFileToKudu": "ms-resource:loc.messages.failedtoUploadFileToKudu",
    "failedtoUploadFileToKuduError": "ms-resource:loc.messages.failedtoUploadFileToKuduError",
    "ExecuteScriptOnKudu": "ms-resource:loc.messages.ExecuteScriptOnKudu",
    "FailedToRunScriptOnKuduError": "ms-resource:loc.messages.FailedToRunScriptOnKuduError",
    "FailedToRunScriptOnKudu": "ms-resource:loc.messages.FailedToRunScriptOnKudu",
    "ScriptExecutionOnKuduSuccess": "ms-resource:loc.messages.ScriptExecutionOnKuduSuccess",
    "ScriptExecutionOnKuduFailed": "ms-resource:loc.messages.ScriptExecutionOnKuduFailed",
    "FailedtoDeleteFileFromKudu": "ms-resource:loc.messages.FailedtoDeleteFileFromKudu",
    "FailedtoDeleteFileFromKuduError": "ms-resource:loc.messages.FailedtoDeleteFileFromKuduError",
    "ScriptFileNotFound": "ms-resource:loc.messages.ScriptFileNotFound",
    "InvalidScriptFile": "ms-resource:loc.messages.InvalidScriptFile",
    "RetryForTimeoutIssue": "ms-resource:loc.messages.RetryForTimeoutIssue",
    "stdoutFromScript": "ms-resource:loc.messages.stdoutFromScript",
    "stderrFromScript": "ms-resource:loc.messages.stderrFromScript",
    "WebConfigAlreadyExists": "ms-resource:loc.messages.WebConfigAlreadyExists",
    "WebConfigDoesNotExist": "ms-resource:loc.messages.WebConfigDoesNotExist",
    "SuccessfullyGeneratedWebConfig": "ms-resource:loc.messages.SuccessfullyGeneratedWebConfig",
    "FailedToGenerateWebConfig": "ms-resource:loc.messages.FailedToGenerateWebConfig",
    "FailedToGetKuduFileContent": "ms-resource:loc.messages.FailedToGetKuduFileContent",
    "FailedToGetKuduFileContentError": "ms-resource:loc.messages.FailedToGetKuduFileContentError",
    "ScriptStatusTimeout": "ms-resource:loc.messages.ScriptStatusTimeout",
    "PollingForFileTimeOut": "ms-resource:loc.messages.PollingForFileTimeOut",
    "InvalidPollOption": "ms-resource:loc.messages.InvalidPollOption",
    "MissingWebConfigParameters": "ms-resource:loc.messages.MissingWebConfigParameters"
  }
}<|MERGE_RESOLUTION|>--- conflicted
+++ resolved
@@ -115,7 +115,6 @@
       "helpMarkDown": "ms-resource:loc.input.help.WebAppUri"
     },
     {
-<<<<<<< HEAD
       "name": "ScriptType",
       "type": "pickList",
       "label": "ms-resource:loc.input.label.ScriptType",
@@ -150,7 +149,6 @@
       "visibleRule": "ScriptType == File Path"
     },
     {
-=======
       "name": "GenerateWebConfig",
       "type": "boolean",
       "label": "ms-resource:loc.input.label.GenerateWebConfig",
@@ -173,7 +171,6 @@
       }
     },
     {
->>>>>>> 994b3959
       "name": "TakeAppOfflineFlag",
       "type": "boolean",
       "label": "ms-resource:loc.input.label.TakeAppOfflineFlag",
