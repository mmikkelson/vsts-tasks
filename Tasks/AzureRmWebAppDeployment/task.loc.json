--- conflicted
+++ resolved
@@ -14,14 +14,9 @@
   ],
   "author": "Microsoft Corporation",
   "version": {
-    "Major": 3,
-<<<<<<< HEAD
-    "Minor": 3,
-    "Patch": 0
-=======
-    "Minor": 2,
-    "Patch": 3
->>>>>>> e03ff186
+      "Major": 3,
+      "Minor": 3,
+      "Patch": 0
   },
   "releaseNotes": "What's new in Version 3.0: <br/>&nbsp;&nbsp;Supports File Transformations (XDT) <br/>&nbsp;&nbsp;Supports Variable Substitutions(XML, JSON) <br/>Click [here](https://aka.ms/azurermwebdeployreadme) for more Information.",
   "minimumAgentVersion": "2.104.1",
