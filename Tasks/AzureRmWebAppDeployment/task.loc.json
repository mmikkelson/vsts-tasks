--- conflicted
+++ resolved
@@ -184,22 +184,32 @@
       "helpMarkDown": ""
     },
     {
-<<<<<<< HEAD
       "name": "XdtTransformation",
       "type": "boolean",
       "label": "ms-resource:loc.input.label.XdtTransformation",
-=======
+      "required": false,
+      "defaultValue": false,
+      "groupName": "FileTransformsAndVariableSubstitution",
+      "visibleRule": "XmlTransformsAndVariableSubstitutions == true",
+      "helpMarkDown": "ms-resource:loc.input.help.XdtTransformation"
+    },
+    {
+      "name": "XmlTransformsAndVariableSubstitutions",
+      "type": "boolean",
+      "label": "ms-resource:loc.input.label.XmlTransformsAndVariableSubstitutions",
+      "required": false,
+      "defaultValue": false,
+      "groupName": "FileTransformsAndVariableSubstitution",
+      "helpMarkDown": ""
+    },
+    {
       "name": "Transformation",
       "type": "boolean",
       "label": "ms-resource:loc.input.label.Transformation",
->>>>>>> a8a11c82
       "required": false,
       "defaultValue": false,
       "groupName": "FileTransformsAndVariableSubstitution",
       "visibleRule": "XmlTransformsAndVariableSubstitutions == true",
-<<<<<<< HEAD
-      "helpMarkDown": "ms-resource:loc.input.help.XdtTransformation"
-=======
       "helpMarkDown": "ms-resource:loc.input.help.Transformation"
     },
     {
@@ -229,7 +239,6 @@
       "groupName": "FileTransformsAndVariableSubstitution",
       "visibleRule": "JSONVariableSubstitutionsFlag == true",
       "helpMarkDown": "ms-resource:loc.input.help.JSONVariableSubstitutions"
->>>>>>> a8a11c82
     }
   ],
   "dataSourceBindings": [
@@ -300,10 +309,6 @@
     "Nopackagefoundwithspecifiedpattern": "ms-resource:loc.messages.Nopackagefoundwithspecifiedpattern",
     "MorethanonepackagematchedwithspecifiedpatternPleaserestrainthesearchpatern": "ms-resource:loc.messages.MorethanonepackagematchedwithspecifiedpatternPleaserestrainthesearchpatern",
     "Trytodeploywebappagainwithappofflineoptionselected": "ms-resource:loc.messages.Trytodeploywebappagainwithappofflineoptionselected",
-<<<<<<< HEAD
-    "CannotPerformXdtTransformationOnNonWindowsPlatform": "ms-resource:loc.messages.CannotPerformXdtTransformationOnNonWindowsPlatform",
-    "XdtTransformationErrorWhileTransforming": "ms-resource:loc.messages.XdtTransformationErrorWhileTransforming"
-=======
     "UpgradeAgent": "ms-resource:loc.messages.UpgradeAgent",
     "NOJSONfilematchedwithspecificpattern": "ms-resource:loc.messages.NOJSONfilematchedwithspecificpattern",
     "JSONvariablesubstitutioncanonlybeappliedforJSONfiles": "ms-resource:loc.messages.JSONvariablesubstitutioncanonlybeappliedforJSONfiles",
@@ -315,6 +320,8 @@
     "Erroroccurredwhileprocessingxmlnode": "ms-resource:loc.messages.Erroroccurredwhileprocessingxmlnode",
     "Processingsubstitutionforxmlnode": "ms-resource:loc.messages.Processingsubstitutionforxmlnode",
     "Initiatedvariablesubstitutioninconfigfile": "ms-resource:loc.messages.Initiatedvariablesubstitutioninconfigfile"
->>>>>>> a8a11c82
+    "Trytodeploywebappagainwithappofflineoptionselected": "ms-resource:loc.messages.Trytodeploywebappagainwithappofflineoptionselected",
+    "CannotPerformXdtTransformationOnNonWindowsPlatform": "ms-resource:loc.messages.CannotPerformXdtTransformationOnNonWindowsPlatform",
+    "XdtTransformationErrorWhileTransforming": "ms-resource:loc.messages.XdtTransformationErrorWhileTransforming"
   }
 }