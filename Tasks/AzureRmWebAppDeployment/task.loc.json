--- conflicted
+++ resolved
@@ -162,18 +162,6 @@
       "required": false,
       "groupName": "AdditionalDeploymentOptions",
       "helpMarkDown": "ms-resource:loc.input.help.TakeAppOfflineFlag"
-<<<<<<< HEAD
-    },
-    {
-      "name": "XmlTransformsAndVariableSubstitutions",
-      "type": "boolean",
-      "label": "ms-resource:loc.input.label.XmlTransformsAndVariableSubstitutions",
-      "required": false,
-      "defaultValue": false,
-      "groupName": "FileTransformsAndVariableSubstitution",
-      "helpMarkDown": ""
-=======
->>>>>>> 84ab88b4
     }
   ],
   "dataSourceBindings": [
