{
  "id": "497D490F-EEA7-4F2B-AB94-48D9C1ACDCB1",
  "name": "AzureRmWebAppDeployment",
  "friendlyName": "ms-resource:loc.friendlyName",
  "description": "ms-resource:loc.description",
  "helpMarkDown": "ms-resource:loc.helpMarkDown",
  "category": "Deploy",
  "visibility": [
    "Build",
    "Release"
  ],
  "runsOn": [
    "Agent"
  ],
  "author": "Microsoft Corporation",
  "version": {
    "Major": 3,
<<<<<<< HEAD
    "Minor": 1,
    "Patch": 3
=======
    "Minor": 2,
    "Patch": 0
>>>>>>> 0e7e8f2e
  },
  "releaseNotes": "What's new in Version 3.0: <br/>&nbsp;&nbsp;Supports File Transformations (XDT) <br/>&nbsp;&nbsp;Supports Variable Substitutions(XML, JSON) <br/>Click [here](https://aka.ms/azurermwebdeployreadme) for more Information.",
  "minimumAgentVersion": "2.104.1",
  "groups": [
    {
      "name": "FileTransformsAndVariableSubstitution",
      "displayName": "ms-resource:loc.group.displayName.FileTransformsAndVariableSubstitution",
      "isExpanded": false
    },
    {
      "name": "AdditionalDeploymentOptions",
      "displayName": "ms-resource:loc.group.displayName.AdditionalDeploymentOptions",
      "isExpanded": false
    },
    {
      "name": "output",
      "displayName": "ms-resource:loc.group.displayName.output",
      "isExpanded": true
    }
  ],
  "inputs": [
    {
      "name": "ConnectedServiceName",
      "type": "connectedService:AzureRM",
      "label": "ms-resource:loc.input.label.ConnectedServiceName",
      "defaultValue": "",
      "required": true,
      "helpMarkDown": "ms-resource:loc.input.help.ConnectedServiceName"
    },
    {
      "name": "WebAppName",
      "type": "pickList",
      "label": "ms-resource:loc.input.label.WebAppName",
      "defaultValue": "",
      "required": true,
      "properties": {
        "EditableOptions": "True"
      },
      "helpMarkDown": "ms-resource:loc.input.help.WebAppName"
    },
    {
      "name": "DeployToSlotFlag",
      "type": "boolean",
      "label": "ms-resource:loc.input.label.DeployToSlotFlag",
      "defaultValue": "false",
      "required": false,
      "helpMarkDown": "ms-resource:loc.input.help.DeployToSlotFlag"
    },
    {
      "name": "ResourceGroupName",
      "type": "pickList",
      "label": "ms-resource:loc.input.label.ResourceGroupName",
      "defaultValue": "",
      "required": true,
      "properties": {
        "EditableOptions": "True"
      },
      "helpMarkDown": "ms-resource:loc.input.help.ResourceGroupName",
      "visibleRule": "DeployToSlotFlag = true"
    },
    {
      "name": "SlotName",
      "type": "pickList",
      "label": "ms-resource:loc.input.label.SlotName",
      "defaultValue": "",
      "required": true,
      "properties": {
        "EditableOptions": "True"
      },
      "helpMarkDown": "ms-resource:loc.input.help.SlotName",
      "visibleRule": "DeployToSlotFlag = true"
    },
    {
      "name": "VirtualApplication",
      "type": "string",
      "label": "ms-resource:loc.input.label.VirtualApplication",
      "defaultValue": "",
      "required": false,
      "helpMarkDown": "ms-resource:loc.input.help.VirtualApplication"
    },
    {
      "name": "Package",
      "type": "filePath",
      "label": "ms-resource:loc.input.label.Package",
      "defaultValue": "$(System.DefaultWorkingDirectory)/**/*.zip",
      "required": true,
      "helpMarkDown": "ms-resource:loc.input.help.Package"
    },
    {
      "name": "WebAppUri",
      "type": "string",
      "label": "ms-resource:loc.input.label.WebAppUri",
      "required": false,
      "defaultValue": "",
      "groupName": "output",
      "helpMarkDown": "ms-resource:loc.input.help.WebAppUri"
    },
    {
      "name": "ScriptType",
      "type": "pickList",
      "label": "ms-resource:loc.input.label.ScriptType",
      "defaultValue": "",
      "options": {
        "": "Select deployment script type (inline or file)",
        "Inline Script": "Inline Script",
        "File Path": "Script File Path"
      },
      "groupName": "AdditionalDeploymentOptions",
      "helpMarkDown": "ms-resource:loc.input.help.ScriptType"
    },
    {
      "name": "InlineScript",
      "type": "multiLine",
      "label": "ms-resource:loc.input.label.InlineScript",
      "defaultValue": ":: You can provide your deployment commands here. One command per line.",
      "groupName": "AdditionalDeploymentOptions",
      "visibleRule": "ScriptType == Inline Script",
      "properties": {
        "resizable": "true",
        "rows": "10",
        "maxLength": "500"
      }
    },
    {
      "name": "ScriptPath",
      "type": "filePath",
      "label": "ms-resource:loc.input.label.ScriptPath",
      "required": true,
      "groupName": "AdditionalDeploymentOptions",
      "visibleRule": "ScriptType == File Path"
    },
    {
      "name": "GenerateWebConfig",
      "type": "boolean",
      "label": "ms-resource:loc.input.label.GenerateWebConfig",
      "defaultValue": "false",
      "required": false,
      "groupName": "FileTransformsAndVariableSubstitution",
      "helpMarkDown": "ms-resource:loc.input.help.GenerateWebConfig"
    },
    {
      "name": "WebConfigParameters",
      "type": "multiLine",
      "label": "ms-resource:loc.input.label.WebConfigParameters",
      "required": true,
      "defaultValue": "",
      "visibleRule": "GenerateWebConfig == true",
      "groupName": "FileTransformsAndVariableSubstitution",
      "helpMarkDown": "ms-resource:loc.input.help.WebConfigParameters",
      "properties": {
        "editorExtension": "ms.vss-services-azure.webconfig-parameters-grid"
      }
    },
    {
      "name": "TakeAppOfflineFlag",
      "type": "boolean",
      "label": "ms-resource:loc.input.label.TakeAppOfflineFlag",
      "defaultValue": "false",
      "required": false,
      "groupName": "AdditionalDeploymentOptions",
      "helpMarkDown": "ms-resource:loc.input.help.TakeAppOfflineFlag"
    },
    {
      "name": "UseWebDeploy",
      "type": "boolean",
      "label": "ms-resource:loc.input.label.UseWebDeploy",
      "required": false,
      "defaultValue": "false",
      "groupName": "AdditionalDeploymentOptions",
      "helpMarkDown": "ms-resource:loc.input.help.UseWebDeploy"
    },
    {
      "name": "SetParametersFile",
      "type": "filePath",
      "label": "ms-resource:loc.input.label.SetParametersFile",
      "defaultValue": "",
      "required": false,
      "groupName": "AdditionalDeploymentOptions",
      "visibleRule": "UseWebDeploy == true",
      "helpMarkDown": "ms-resource:loc.input.help.SetParametersFile"
    },
    {
      "name": "RemoveAdditionalFilesFlag",
      "type": "boolean",
      "label": "ms-resource:loc.input.label.RemoveAdditionalFilesFlag",
      "defaultValue": "false",
      "required": false,
      "groupName": "AdditionalDeploymentOptions",
      "visibleRule": "UseWebDeploy == true",
      "helpMarkDown": "ms-resource:loc.input.help.RemoveAdditionalFilesFlag"
    },
    {
      "name": "ExcludeFilesFromAppDataFlag",
      "type": "boolean",
      "label": "ms-resource:loc.input.label.ExcludeFilesFromAppDataFlag",
      "defaultValue": "false",
      "required": false,
      "groupName": "AdditionalDeploymentOptions",
      "visibleRule": "UseWebDeploy == true",
      "helpMarkDown": "ms-resource:loc.input.help.ExcludeFilesFromAppDataFlag"
    },
    {
      "name": "AdditionalArguments",
      "type": "string",
      "label": "ms-resource:loc.input.label.AdditionalArguments",
      "required": false,
      "defaultValue": "",
      "groupName": "AdditionalDeploymentOptions",
      "visibleRule": "UseWebDeploy == true",
      "helpMarkDown": "ms-resource:loc.input.help.AdditionalArguments"
    },
    {
      "name": "RenameFilesFlag",
      "type": "boolean",
      "label": "ms-resource:loc.input.label.RenameFilesFlag",
      "defaultValue": "false",
      "required": false,
      "visibleRule": "UseWebDeploy == true",
      "groupName": "AdditionalDeploymentOptions",
      "helpMarkDown": "ms-resource:loc.input.help.RenameFilesFlag"
    },
    {
      "name": "XmlTransformation",
      "type": "boolean",
      "label": "ms-resource:loc.input.label.XmlTransformation",
      "required": false,
      "defaultValue": false,
      "groupName": "FileTransformsAndVariableSubstitution",
      "helpMarkDown": "ms-resource:loc.input.help.XmlTransformation"
    },
    {
      "name": "XmlVariableSubstitution",
      "type": "boolean",
      "label": "ms-resource:loc.input.label.XmlVariableSubstitution",
      "required": false,
      "defaultValue": false,
      "groupName": "FileTransformsAndVariableSubstitution",
      "helpMarkDown": "ms-resource:loc.input.help.XmlVariableSubstitution"
    },
    {
      "name": "JSONFiles",
      "type": "multiLine",
      "label": "ms-resource:loc.input.label.JSONFiles",
      "required": false,
      "defaultValue": "",
      "groupName": "FileTransformsAndVariableSubstitution",
      "helpMarkDown": "ms-resource:loc.input.help.JSONFiles"
    }
  ],
  "dataSourceBindings": [
    {
      "target": "WebAppName",
      "endpointId": "$(ConnectedServiceName)",
      "dataSourceName": "AzureRMWebAppNames"
    },
    {
      "target": "ResourceGroupName",
      "endpointId": "$(ConnectedServiceName)",
      "dataSourceName": "AzureRMWebAppResourceGroup",
      "parameters": {
        "WebAppName": "$(WebAppName)"
      }
    },
    {
      "target": "SlotName",
      "endpointId": "$(ConnectedServiceName)",
      "dataSourceName": "AzureRMWebAppSlotsId",
      "parameters": {
        "WebAppName": "$(WebAppName)",
        "ResourceGroupName": "$(ResourceGroupName)"
      },
      "resultTemplate": "{\"Value\":\"{{{ #extractResource slots}}}\",\"DisplayValue\":\"{{{ #extractResource slots}}}\"}"
    }
  ],
  "instanceNameFormat": "ms-resource:loc.instanceNameFormat",
  "execution": {
    "Node": {
      "target": "azurermwebappdeployment.js"
    }
  },
  "messages": {
    "Invalidwebapppackageorfolderpathprovided": "ms-resource:loc.messages.Invalidwebapppackageorfolderpathprovided",
    "SetParamFilenotfound0": "ms-resource:loc.messages.SetParamFilenotfound0",
    "XDTTransformationsappliedsuccessfully": "ms-resource:loc.messages.XDTTransformationsappliedsuccessfully",
    "GotconnectiondetailsforazureRMWebApp0": "ms-resource:loc.messages.GotconnectiondetailsforazureRMWebApp0",
    "ErrorNoSuchDeployingMethodExists": "ms-resource:loc.messages.ErrorNoSuchDeployingMethodExists",
    "UnabletoretrieveconnectiondetailsforazureRMWebApp": "ms-resource:loc.messages.UnabletoretrieveconnectiondetailsforazureRMWebApp",
    "UnabletoretrieveWebAppID": "ms-resource:loc.messages.UnabletoretrieveWebAppID",
    "CouldnotfetchacccesstokenforAzureStatusCode": "ms-resource:loc.messages.CouldnotfetchacccesstokenforAzureStatusCode",
    "Successfullyupdateddeploymenthistory": "ms-resource:loc.messages.Successfullyupdateddeploymenthistory",
    "Failedtoupdatedeploymenthistory": "ms-resource:loc.messages.Failedtoupdatedeploymenthistory",
    "WARNINGCannotupdatedeploymentstatusSCMendpointisnotenabledforthiswebsite": "ms-resource:loc.messages.WARNINGCannotupdatedeploymentstatusSCMendpointisnotenabledforthiswebsite",
    "Unabletoretrievewebconfigdetails": "ms-resource:loc.messages.Unabletoretrievewebconfigdetails",
    "Unabletoretrievewebappsettings": "ms-resource:loc.messages.Unabletoretrievewebappsettings",
    "Unabletoupdatewebappsettings": "ms-resource:loc.messages.Unabletoupdatewebappsettings",
    "CannotupdatedeploymentstatusuniquedeploymentIdCannotBeRetrieved": "ms-resource:loc.messages.CannotupdatedeploymentstatusuniquedeploymentIdCannotBeRetrieved",
    "PackageDeploymentSuccess": "ms-resource:loc.messages.PackageDeploymentSuccess",
    "PackageDeploymentFailed": "ms-resource:loc.messages.PackageDeploymentFailed",
    "Runningcommand": "ms-resource:loc.messages.Runningcommand",
    "Deployingwebapplicationatvirtualpathandphysicalpath": "ms-resource:loc.messages.Deployingwebapplicationatvirtualpathandphysicalpath",
    "Successfullydeployedpackageusingkuduserviceat": "ms-resource:loc.messages.Successfullydeployedpackageusingkuduserviceat",
    "Failedtodeploywebapppackageusingkuduservice": "ms-resource:loc.messages.Failedtodeploywebapppackageusingkuduservice",
    "Unabletodeploywebappresponsecode": "ms-resource:loc.messages.Unabletodeploywebappresponsecode",
    "MSDeploygeneratedpackageareonlysupportedforWindowsplatform": "ms-resource:loc.messages.MSDeploygeneratedpackageareonlysupportedforWindowsplatform",
    "UnsupportedinstalledversionfoundforMSDeployversionshouldbealteast3orabove": "ms-resource:loc.messages.UnsupportedinstalledversionfoundforMSDeployversionshouldbealteast3orabove",
    "UnabletofindthelocationofMSDeployfromregistryonmachineError": "ms-resource:loc.messages.UnabletofindthelocationofMSDeployfromregistryonmachineError",
    "Nopackagefoundwithspecifiedpattern": "ms-resource:loc.messages.Nopackagefoundwithspecifiedpattern",
    "MorethanonepackagematchedwithspecifiedpatternPleaserestrainthesearchpattern": "ms-resource:loc.messages.MorethanonepackagematchedwithspecifiedpatternPleaserestrainthesearchpattern",
    "Trytodeploywebappagainwithappofflineoptionselected": "ms-resource:loc.messages.Trytodeploywebappagainwithappofflineoptionselected",
    "Trytodeploywebappagainwithrenamefileoptionselected": "ms-resource:loc.messages.Trytodeploywebappagainwithrenamefileoptionselected",
    "NOJSONfilematchedwithspecificpattern": "ms-resource:loc.messages.NOJSONfilematchedwithspecificpattern",
    "JSONvariablesubstitutioncanonlybeappliedforJSONfiles": "ms-resource:loc.messages.JSONvariablesubstitutioncanonlybeappliedforJSONfiles",
    "Configfiledoesntexists": "ms-resource:loc.messages.Configfiledoesntexists",
    "Failedtowritetoconfigfilewitherror": "ms-resource:loc.messages.Failedtowritetoconfigfilewitherror",
    "AppOfflineModeenabled": "ms-resource:loc.messages.AppOfflineModeenabled",
    "Failedtoenableappofflinemode": "ms-resource:loc.messages.Failedtoenableappofflinemode",
    "AppOflineModedisabled": "ms-resource:loc.messages.AppOflineModedisabled",
    "FailedtodisableAppOfflineMode": "ms-resource:loc.messages.FailedtodisableAppOfflineMode",
    "CannotPerformXdtTransformationOnNonWindowsPlatform": "ms-resource:loc.messages.CannotPerformXdtTransformationOnNonWindowsPlatform",
    "XdtTransformationErrorWhileTransforming": "ms-resource:loc.messages.XdtTransformationErrorWhileTransforming",
    "PublishusingwebdeployoptionsaresupportedonlywhenusingWindowsagent": "ms-resource:loc.messages.PublishusingwebdeployoptionsaresupportedonlywhenusingWindowsagent",
    "WebAppDoesntExist": "ms-resource:loc.messages.WebAppDoesntExist",
    "EncodeNotSupported": "ms-resource:loc.messages.EncodeNotSupported",
    "UnknownFileEncodeError": "ms-resource:loc.messages.UnknownFileEncodeError",
    "ShortFileBufferError": "ms-resource:loc.messages.ShortFileBufferError",
    "FailedToUpdateAzureRMWebAppConfigDetails": "ms-resource:loc.messages.FailedToUpdateAzureRMWebAppConfigDetails",
    "SuccessfullyUpdatedAzureRMWebAppConfigDetails": "ms-resource:loc.messages.SuccessfullyUpdatedAzureRMWebAppConfigDetails",
    "RequestedURLforkuduphysicalpath": "ms-resource:loc.messages.RequestedURLforkuduphysicalpath",
    "Physicalpathalreadyexists": "ms-resource:loc.messages.Physicalpathalreadyexists",
    "KuduPhysicalpathCreatedSuccessfully": "ms-resource:loc.messages.KuduPhysicalpathCreatedSuccessfully",
    "FailedtocreateKuduPhysicalPath": "ms-resource:loc.messages.FailedtocreateKuduPhysicalPath",
    "FailedtocheckphysicalPath": "ms-resource:loc.messages.FailedtocheckphysicalPath",
    "VirtualApplicationDoesNotExist": "ms-resource:loc.messages.VirtualApplicationDoesNotExist",
    "JSONParseError": "ms-resource:loc.messages.JSONParseError",
    "JSONvariablesubstitutionappliedsuccessfully": "ms-resource:loc.messages.JSONvariablesubstitutionappliedsuccessfully",
    "XMLvariablesubstitutionappliedsuccessfully": "ms-resource:loc.messages.XMLvariablesubstitutionappliedsuccessfully",
    "failedtoUploadFileToKudu": "ms-resource:loc.messages.failedtoUploadFileToKudu",
    "failedtoUploadFileToKuduError": "ms-resource:loc.messages.failedtoUploadFileToKuduError",
    "ExecuteScriptOnKudu": "ms-resource:loc.messages.ExecuteScriptOnKudu",
    "FailedToRunScriptOnKuduError": "ms-resource:loc.messages.FailedToRunScriptOnKuduError",
    "FailedToRunScriptOnKudu": "ms-resource:loc.messages.FailedToRunScriptOnKudu",
    "ScriptExecutionOnKuduSuccess": "ms-resource:loc.messages.ScriptExecutionOnKuduSuccess",
    "ScriptExecutionOnKuduFailed": "ms-resource:loc.messages.ScriptExecutionOnKuduFailed",
    "FailedtoDeleteFileFromKudu": "ms-resource:loc.messages.FailedtoDeleteFileFromKudu",
    "FailedtoDeleteFileFromKuduError": "ms-resource:loc.messages.FailedtoDeleteFileFromKuduError",
    "ScriptFileNotFound": "ms-resource:loc.messages.ScriptFileNotFound",
    "InvalidScriptFile": "ms-resource:loc.messages.InvalidScriptFile",
    "RetryForTimeoutIssue": "ms-resource:loc.messages.RetryForTimeoutIssue",
    "stdoutFromScript": "ms-resource:loc.messages.stdoutFromScript",
    "stderrFromScript": "ms-resource:loc.messages.stderrFromScript",
    "WebConfigAlreadyExists": "ms-resource:loc.messages.WebConfigAlreadyExists",
    "SuccessfullyGeneratedWebConfig": "ms-resource:loc.messages.SuccessfullyGeneratedWebConfig",
    "FailedToGenerateWebConfig": "ms-resource:loc.messages.FailedToGenerateWebConfig",
    "FailedToGetKuduFileContent": "ms-resource:loc.messages.FailedToGetKuduFileContent",
    "FailedToGetKuduFileContentError": "ms-resource:loc.messages.FailedToGetKuduFileContentError",
    "ScriptStatusTimeout": "ms-resource:loc.messages.ScriptStatusTimeout",
    "PollingForFileTimeOut": "ms-resource:loc.messages.PollingForFileTimeOut",
    "InvalidPollOption": "ms-resource:loc.messages.InvalidPollOption",
    "MissingWebConfigParameters": "ms-resource:loc.messages.MissingWebConfigParameters"
  }
}<|MERGE_RESOLUTION|>--- conflicted
+++ resolved
@@ -15,13 +15,8 @@
   "author": "Microsoft Corporation",
   "version": {
     "Major": 3,
-<<<<<<< HEAD
-    "Minor": 1,
-    "Patch": 3
-=======
     "Minor": 2,
-    "Patch": 0
->>>>>>> 0e7e8f2e
+    "Patch": 1
   },
   "releaseNotes": "What's new in Version 3.0: <br/>&nbsp;&nbsp;Supports File Transformations (XDT) <br/>&nbsp;&nbsp;Supports Variable Substitutions(XML, JSON) <br/>Click [here](https://aka.ms/azurermwebdeployreadme) for more Information.",
   "minimumAgentVersion": "2.104.1",
@@ -373,6 +368,7 @@
     "stdoutFromScript": "ms-resource:loc.messages.stdoutFromScript",
     "stderrFromScript": "ms-resource:loc.messages.stderrFromScript",
     "WebConfigAlreadyExists": "ms-resource:loc.messages.WebConfigAlreadyExists",
+    "WebConfigDoesNotExist": "ms-resource:loc.messages.WebConfigDoesNotExist",
     "SuccessfullyGeneratedWebConfig": "ms-resource:loc.messages.SuccessfullyGeneratedWebConfig",
     "FailedToGenerateWebConfig": "ms-resource:loc.messages.FailedToGenerateWebConfig",
     "FailedToGetKuduFileContent": "ms-resource:loc.messages.FailedToGetKuduFileContent",
