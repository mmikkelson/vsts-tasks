{
  "id": "497D490F-EEA7-4F2B-AB94-48D9C1ACDCB1",
  "name": "AzureRmWebAppDeploy",
  "friendlyName": "ms-resource:loc.friendlyName",
  "description": "ms-resource:loc.description",
  "helpMarkDown": "ms-resource:loc.helpMarkDown",
  "category": "Deploy",
  "visibility": [
    "Build",
    "Release"
  ],
  "author": "Microsoft Corporation",
  "version": {
    "Major": 2,
    "Minor": 1,
<<<<<<< HEAD
    "Patch": 3
=======
    "Patch": 2
>>>>>>> d5c2a7ab
  },
  "minimumAgentVersion": "2.104.1",
  "groups": [
    {
      "name": "AdditionalDeploymentOptions",
      "displayName": "ms-resource:loc.group.displayName.AdditionalDeploymentOptions",
      "isExpanded": false
    },
    {
      "name": "output",
      "displayName": "ms-resource:loc.group.displayName.output",
      "isExpanded": true
    }
  ],
  "inputs": [
    {
      "name": "ConnectedServiceName",
      "type": "connectedService:AzureRM",
      "label": "ms-resource:loc.input.label.ConnectedServiceName",
      "defaultValue": "",
      "required": true,
      "helpMarkDown": "ms-resource:loc.input.help.ConnectedServiceName"
    },
    {
      "name": "WebAppName",
      "type": "pickList",
      "label": "ms-resource:loc.input.label.WebAppName",
      "defaultValue": "",
      "required": true,
      "properties": {
        "EditableOptions": "True"
      },
      "helpMarkDown": "ms-resource:loc.input.help.WebAppName"
    },
    {
      "name": "DeployToSlotFlag",
      "type": "boolean",
      "label": "ms-resource:loc.input.label.DeployToSlotFlag",
      "defaultValue": "false",
      "required": false,
      "helpMarkDown": "ms-resource:loc.input.help.DeployToSlotFlag"
    },
    {
      "name": "ResourceGroupName",
      "type": "pickList",
      "label": "ms-resource:loc.input.label.ResourceGroupName",
      "defaultValue": "",
      "required": true,
      "properties": {
        "EditableOptions": "True"
      },
      "helpMarkDown": "ms-resource:loc.input.help.ResourceGroupName",
      "visibleRule": "DeployToSlotFlag = true"
    },
    {
      "name": "SlotName",
      "type": "pickList",
      "label": "ms-resource:loc.input.label.SlotName",
      "defaultValue": "",
      "required": true,
      "properties": {
        "EditableOptions": "True"
      },
      "helpMarkDown": "ms-resource:loc.input.help.SlotName",
      "visibleRule": "DeployToSlotFlag = true"
    },
    {
      "name": "VirtualApplication",
      "type": "string",
      "label": "ms-resource:loc.input.label.VirtualApplication",
      "defaultValue": "",
      "required": false,
      "helpMarkDown": "ms-resource:loc.input.help.VirtualApplication"
    },
    {
      "name": "Package",
      "type": "filePath",
      "label": "ms-resource:loc.input.label.Package",
      "defaultValue": "$(System.DefaultWorkingDirectory)/**/*.zip",
      "required": true,
      "helpMarkDown": "ms-resource:loc.input.help.Package"
    },
    {
      "name": "WebAppUri",
      "type": "string",
      "label": "ms-resource:loc.input.label.WebAppUri",
      "required": false,
      "defaultValue": "",
      "groupName": "output",
      "helpMarkDown": "ms-resource:loc.input.help.WebAppUri"
    },
    {
      "name": "UseWebDeploy",
      "type": "boolean",
      "label": "ms-resource:loc.input.label.UseWebDeploy",
      "required": false,
      "defaultValue": "false",
      "groupName": "AdditionalDeploymentOptions",
      "helpMarkDown": "ms-resource:loc.input.help.UseWebDeploy"
    },
    {
      "name": "SetParametersFile",
      "type": "filePath",
      "label": "ms-resource:loc.input.label.SetParametersFile",
      "defaultValue": "",
      "required": false,
      "groupName": "AdditionalDeploymentOptions",
      "visibleRule": "UseWebDeploy == true",
      "helpMarkDown": "ms-resource:loc.input.help.SetParametersFile"
    },
    {
      "name": "RemoveAdditionalFilesFlag",
      "type": "boolean",
      "label": "ms-resource:loc.input.label.RemoveAdditionalFilesFlag",
      "defaultValue": "false",
      "required": false,
      "groupName": "AdditionalDeploymentOptions",
      "visibleRule": "UseWebDeploy == true",
      "helpMarkDown": "ms-resource:loc.input.help.RemoveAdditionalFilesFlag"
    },
    {
      "name": "ExcludeFilesFromAppDataFlag",
      "type": "boolean",
      "label": "ms-resource:loc.input.label.ExcludeFilesFromAppDataFlag",
      "defaultValue": "false",
      "required": false,
      "groupName": "AdditionalDeploymentOptions",
      "visibleRule": "UseWebDeploy == true",
      "helpMarkDown": "ms-resource:loc.input.help.ExcludeFilesFromAppDataFlag"
    },
    {
      "name": "AdditionalArguments",
      "type": "string",
      "label": "ms-resource:loc.input.label.AdditionalArguments",
      "required": false,
      "defaultValue": "",
      "groupName": "AdditionalDeploymentOptions",
      "visibleRule": "UseWebDeploy == true",
      "helpMarkDown": "ms-resource:loc.input.help.AdditionalArguments"
    },
    {
      "name": "TakeAppOfflineFlag",
      "type": "boolean",
      "label": "ms-resource:loc.input.label.TakeAppOfflineFlag",
      "defaultValue": "false",
      "required": false,
      "groupName": "AdditionalDeploymentOptions",
      "helpMarkDown": "ms-resource:loc.input.help.TakeAppOfflineFlag"
    }
  ],
  "dataSourceBindings": [
    {
      "target": "WebAppName",
      "endpointId": "$(ConnectedServiceName)",
      "dataSourceName": "AzureRMWebAppNames"
    },
    {
      "target": "ResourceGroupName",
      "endpointId": "$(ConnectedServiceName)",
      "dataSourceName": "AzureRMWebAppResourceGroup",
      "parameters": {
        "WebAppName": "$(WebAppName)"
      }
    },
    {
      "target": "SlotName",
      "endpointId": "$(ConnectedServiceName)",
      "dataSourceName": "AzureRMWebAppSlotsId",
      "parameters": {
        "WebAppName": "$(WebAppName)",
        "ResourceGroupName": "$(ResourceGroupName)"
      },
      "resultTemplate": "{\"Value\":\"{{{ #extractResource slots}}}\",\"DisplayValue\":\"{{{ #extractResource slots}}}\"}"
    }
  ],
  "instanceNameFormat": "ms-resource:loc.instanceNameFormat",
  "execution": {
    "Node": {
      "target": "azurermwebappdeployment.js"
    }
  },
  "messages": {
    "Invalidwebapppackageorfolderpathprovided": "ms-resource:loc.messages.Invalidwebapppackageorfolderpathprovided",
    "SetParamFilenotfound0": "ms-resource:loc.messages.SetParamFilenotfound0",
    "GotconnectiondetailsforazureRMWebApp0": "ms-resource:loc.messages.GotconnectiondetailsforazureRMWebApp0",
    "ErrorNoSuchDeployingMethodExists": "ms-resource:loc.messages.ErrorNoSuchDeployingMethodExists",
    "UnabletoretrieveconnectiondetailsforazureRMWebApp": "ms-resource:loc.messages.UnabletoretrieveconnectiondetailsforazureRMWebApp",
    "UnabletoretrieveWebAppID": "ms-resource:loc.messages.UnabletoretrieveWebAppID",
    "Successfullyupdateddeploymenthistory": "ms-resource:loc.messages.Successfullyupdateddeploymenthistory",
    "Failedtoupdatedeploymenthistory": "ms-resource:loc.messages.Failedtoupdatedeploymenthistory",
    "WARNINGCannotupdatedeploymentstatusSCMendpointisnotenabledforthiswebsite": "ms-resource:loc.messages.WARNINGCannotupdatedeploymentstatusSCMendpointisnotenabledforthiswebsite",
    "UnabletoretrieveAzureRMWebAppConfigDetails": "ms-resource:loc.messages.UnabletoretrieveAzureRMWebAppConfigDetails",
    "CannotupdatedeploymentstatusuniquedeploymentIdCannotBeRetrieved": "ms-resource:loc.messages.CannotupdatedeploymentstatusuniquedeploymentIdCannotBeRetrieved",
    "WebappsuccessfullypublishedatUrl0": "ms-resource:loc.messages.WebappsuccessfullypublishedatUrl0",
    "Failedtodeploywebsite": "ms-resource:loc.messages.Failedtodeploywebsite",
    "Runningcommand": "ms-resource:loc.messages.Runningcommand",
    "ConstructedmsDeploycomamndlinearguments": "ms-resource:loc.messages.ConstructedmsDeploycomamndlinearguments",
    "Isparameterfilepresentinwebpackage0": "ms-resource:loc.messages.Isparameterfilepresentinwebpackage0",
    "Deployingwebapplicationatvirtualpathandphysicalpath": "ms-resource:loc.messages.Deployingwebapplicationatvirtualpathandphysicalpath",
    "Successfullydeployedpackageusingkuduserviceat": "ms-resource:loc.messages.Successfullydeployedpackageusingkuduserviceat",
    "Failedtodeploywebapppackageusingkuduservice": "ms-resource:loc.messages.Failedtodeploywebapppackageusingkuduservice",
    "Unabletodeploywebappresponsecode": "ms-resource:loc.messages.Unabletodeploywebappresponsecode",
    "Compressedfolderintozip": "ms-resource:loc.messages.Compressedfolderintozip",
    "Initiateddeploymentviakuduserviceforwebapppackage": "ms-resource:loc.messages.Initiateddeploymentviakuduserviceforwebapppackage",
    "MSDeploygeneratedpackageareonlysupportedforWindowsplatform": "ms-resource:loc.messages.MSDeploygeneratedpackageareonlysupportedforWindowsplatform",
    "UnsupportedinstalledversionfoundforMSDeployversionshouldbealteast3orabove": "ms-resource:loc.messages.UnsupportedinstalledversionfoundforMSDeployversionshouldbealteast3orabove",
    "UnabletofindthelocationofMSDeployfromregistryonmachineError": "ms-resource:loc.messages.UnabletofindthelocationofMSDeployfromregistryonmachineError",
    "Nopackagefoundwithspecifiedpattern": "ms-resource:loc.messages.Nopackagefoundwithspecifiedpattern",
    "MorethanonepackagematchedwithspecifiedpatternPleaserestrainthesearchpatern": "ms-resource:loc.messages.MorethanonepackagematchedwithspecifiedpatternPleaserestrainthesearchpatern",
    "Trytodeploywebappagainwithappofflineoptionselected": "ms-resource:loc.messages.Trytodeploywebappagainwithappofflineoptionselected",
    "NOJSONfilematchedwithspecificpattern": "ms-resource:loc.messages.NOJSONfilematchedwithspecificpattern",
    "JSONvariablesubstitutioncanonlybeappliedforJSONfiles": "ms-resource:loc.messages.JSONvariablesubstitutioncanonlybeappliedforJSONfiles",
    "Unabletofindnodewithtaginprovidedxmlfile": "ms-resource:loc.messages.Unabletofindnodewithtaginprovidedxmlfile",
    "Configfiledoesntexists": "ms-resource:loc.messages.Configfiledoesntexists",
    "Providednodeisempty": "ms-resource:loc.messages.Providednodeisempty",
    "Configfileupdated": "ms-resource:loc.messages.Configfileupdated",
    "Failedtowritetoconfigfilewitherror": "ms-resource:loc.messages.Failedtowritetoconfigfilewitherror",
    "Erroroccurredwhileprocessingxmlnode": "ms-resource:loc.messages.Erroroccurredwhileprocessingxmlnode",
    "Processingsubstitutionforxmlnode": "ms-resource:loc.messages.Processingsubstitutionforxmlnode",
    "AppOfflineModeenabled": "ms-resource:loc.messages.AppOfflineModeenabled",
    "Failedtoenableappofflinemode": "ms-resource:loc.messages.Failedtoenableappofflinemode",
    "AppOflineModedisabled": "ms-resource:loc.messages.AppOflineModedisabled",
    "FailedtodisableAppOfflineMode": "ms-resource:loc.messages.FailedtodisableAppOfflineMode",
    "Initiatedvariablesubstitutioninconfigfile": "ms-resource:loc.messages.Initiatedvariablesubstitutioninconfigfile",
    "CannotPerformXdtTransformationOnNonWindowsPlatform": "ms-resource:loc.messages.CannotPerformXdtTransformationOnNonWindowsPlatform",
    "XdtTransformationErrorWhileTransforming": "ms-resource:loc.messages.XdtTransformationErrorWhileTransforming",
    "PublishusingwebdeployoptionsaresupportedonlywhenusingWindowsagent": "ms-resource:loc.messages.PublishusingwebdeployoptionsaresupportedonlywhenusingWindowsagent",
    "WebAppDoesntExist": "ms-resource:loc.messages.WebAppDoesntExist"
  }
}<|MERGE_RESOLUTION|>--- conflicted
+++ resolved
@@ -13,11 +13,7 @@
   "version": {
     "Major": 2,
     "Minor": 1,
-<<<<<<< HEAD
-    "Patch": 3
-=======
     "Patch": 2
->>>>>>> d5c2a7ab
   },
   "minimumAgentVersion": "2.104.1",
   "groups": [
