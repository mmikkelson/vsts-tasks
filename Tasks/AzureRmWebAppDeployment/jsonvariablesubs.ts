--- conflicted
+++ resolved
@@ -2,22 +2,9 @@
 import path = require('path');
 import fs = require('fs');
 
-<<<<<<< HEAD
 var azureRmUtil = require ('./azurermutil.js');
 
 function createEnvTree() {
-=======
-function isPredefinedVariable(variable: string): boolean {
-    var predefinedVarPrefix = ['agent.', 'azure_http_user_agent', 'build.', 'common.', 'release.', 'system', 'tf_'];
-    for(let varPrefix of predefinedVarPrefix) {
-        if(variable.toLowerCase().startsWith(varPrefix)) {
-            return true;
-        }
-    }
-    return false;
-} 
-function createEnvTree(envVariables) {
->>>>>>> e71d2dfc
     var envVarTree = {
         value: null,
         isEnd: false,
