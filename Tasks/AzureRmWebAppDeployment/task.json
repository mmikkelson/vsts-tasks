--- conflicted
+++ resolved
@@ -11,15 +11,9 @@
     ],
     "author": "Microsoft Corporation",
     "version": {
-<<<<<<< HEAD
-        "Major": 2,
-        "Minor": 1,
-        "Patch": 10
-=======
         "Major": 3,
         "Minor": 0,
         "Patch": 0
->>>>>>> c00e2214
     },
     "editorHints": {
         "preview": "true"
