--- conflicted
+++ resolved
@@ -16,11 +16,7 @@
     "version": {
         "Major": 3,
         "Minor": 3,
-<<<<<<< HEAD
-        "Patch": 28
-=======
-        "Patch": 29
->>>>>>> 57cd7604
+        "Patch": 30
     },
     "releaseNotes": "What's new in Version 3.0: <br/>&nbsp;&nbsp;Supports File Transformations (XDT) <br/>&nbsp;&nbsp;Supports Variable Substitutions(XML, JSON) <br/>Click [here](https://aka.ms/azurermwebdeployreadme) for more Information.",
     "minimumAgentVersion": "2.104.1",
