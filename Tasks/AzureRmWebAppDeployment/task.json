{
    "id": "497D490F-EEA7-4F2B-AB94-48D9C1ACDCB1",
    "name": "AzureRmWebAppDeployment",
    "friendlyName": "Azure App Service Deployment: ARM",
    "description": "Update Azure App Service using Web Deploy / Kudu REST APIs",
    "helpMarkDown": "[More Information](https://aka.ms/azurermwebdeployreadme)",
    "category": "Deploy",
    "visibility": [
        "Build",
        "Release"
    ],
    "author": "Microsoft Corporation",
    "version": {
        "Major": 2,
        "Minor": 1,
        "Patch": 0
    },
    "minimumAgentVersion": "2.104.1",
    "groups": [
        {
            "name": "AdditionalDeploymentOptions",
            "displayName": "Additional Deployment Options",
            "isExpanded": false
        },
        {
            "name": "FileTransformsAndVariableSubstitution",
            "displayName": "File Transforms and Variable Substitutions",
            "isExpanded": false
        },
        {
            "name": "output",
            "displayName": "Output",
            "isExpanded": true
        }
    ],
    "inputs": [
        {
            "name": "ConnectedServiceName",
            "type": "connectedService:AzureRM",
            "label": "AzureRM Subscription",
            "defaultValue": "",
            "required": true,
            "helpMarkDown": "Select the Azure Resource Manager subscription for the deployment."
        },
        {
            "name": "WebAppName",
            "type": "pickList",
            "label": "App Service Name",
            "defaultValue": "",
            "required": true,
            "properties": {
                "EditableOptions": "True"
            },
            "helpMarkDown": "Enter or Select the name of an existing AzureRM Web Application."
        },
        {
            "name": "DeployToSlotFlag",
            "type": "boolean",
            "label": "Deploy to Slot",
            "defaultValue": "false",
            "required": false,
            "helpMarkDown": "Select the option to deploy to an existing slot other than the Production slot. If this option is not selected, then the AzureRM Web App will be deployed to the Production slot."
        },
        {
            "name": "ResourceGroupName",
            "type": "pickList",
            "label": "Resource Group",
            "defaultValue": "",
            "required": true,
            "properties": {
                "EditableOptions": "True"
            },
            "helpMarkDown": "Enter or Select the Azure Resource Group that contains the AzureRM Web App specified above.",
            "visibleRule": "DeployToSlotFlag = true"
        },
        {
            "name": "SlotName",
            "type": "pickList",
            "label": "Slot",
            "defaultValue": "",
            "required": true,
            "properties": {
                "EditableOptions": "True"
            },
            "helpMarkDown": "Enter or Select an existing Slot other than the Production slot.",
            "visibleRule": "DeployToSlotFlag = true"
        },
        {
            "name": "VirtualApplication",
            "type": "string",
            "label": "Virtual Application",
            "defaultValue": "",
            "required": false,
            "helpMarkDown": "Specify the name of the Virtual Application that has been configured in the Azure portal. The option is not required for deployments to the website root."
        },
        {
            "name": "Package",
            "type": "filePath",
            "label": "Package or Folder",
            "defaultValue": "$(System.DefaultWorkingDirectory)/**/*.zip",
            "required": true,
            "helpMarkDown": "Folder or file path to the Web App package. Variables ( [Build](https://www.visualstudio.com/docs/build/define/variables) | [Release](https://www.visualstudio.com/docs/release/author-release-definition/understanding-tasks#predefvariables)), wild cards are supported. <br/> For example, $(System.DefaultWorkingDirectory)/\\*\\*/\\*.zip."
        },
        {
            "name": "WebAppUri",
            "type": "string",
            "label": "Web App URL",
            "required": false,
            "defaultValue": "",
            "groupName": "output",
            "helpMarkDown": "Specify a name for the output variable that is generated for the URL of the Web App. The variable can be consumed in subsequent tasks."
        },
        {
            "name": "UseWebDeploy",
            "type": "boolean",
            "label": "Publish using Web Deploy",
            "required": false,
            "defaultValue": "false",
            "groupName": "AdditionalDeploymentOptions",
            "helpMarkDown": "Publish using web deploy options are supported only when using Windows agent. On other platforms, the task relies on [Kudu REST APIs](https://github.com/projectkudu/kudu/wiki/REST-API) to deploy the Web App, and following options are not supported"
        },
        {
            "name": "SetParametersFile",
            "type": "filePath",
            "label": "SetParameters File",
            "defaultValue": "",
            "required": false,
            "groupName": "AdditionalDeploymentOptions",
            "visibleRule": "UseWebDeploy == true",
            "helpMarkDown": "Optional: location of the SetParameters.xml file to use."
        },
        {
            "name": "RemoveAdditionalFilesFlag",
            "type": "boolean",
            "label": "Remove Additional Files at Destination",
            "defaultValue": "false",
            "required": false,
            "groupName": "AdditionalDeploymentOptions",
            "visibleRule": "UseWebDeploy == true",
            "helpMarkDown": "Select the option to delete files on the AzureRM Web App that have no matching files in the Web App zip package."
        },
        {
            "name": "ExcludeFilesFromAppDataFlag",
            "type": "boolean",
            "label": "Exclude Files from the App_Data Folder",
            "defaultValue": "false",
            "required": false,
            "groupName": "AdditionalDeploymentOptions",
            "visibleRule": "UseWebDeploy == true",
            "helpMarkDown": "Select the option to prevent files in the App_Data folder from being deployed to the AzureRM Web App."
        },
        {
            "name": "AdditionalArguments",
            "type": "string",
            "label": "Additional Arguments",
            "required": false,
            "defaultValue": "",
            "groupName": "AdditionalDeploymentOptions",
            "visibleRule": "UseWebDeploy == true",
            "helpMarkDown": "Additional Web Deploy arguments that will be applied when deploying the Azure Web App like,-disableLink:AppPoolExtension -disableLink:ContentExtension."
        },
        {
            "name": "TakeAppOfflineFlag",
            "type": "boolean",
            "label": "Take App Offline",
            "defaultValue": "false",
            "required": false,
            "groupName": "AdditionalDeploymentOptions",
            "helpMarkDown": "Select the option to take the AzureRM Web App offline by placing an app_offline.htm file in the root directory of the Web App before the sync operation begins. The file will be removed after the sync operation completes successfully."
        },
        {
            "name": "XmlTransformsAndVariableSubstitutions",
            "type": "boolean",
            "label": "XML Transforms & Variable Substitutions",
            "required": false,
            "defaultValue": false,
            "groupName": "FileTransformsAndVariableSubstitution",
            "helpMarkDown": ""
        },
        {
            "name": "Transformation",
            "type": "boolean",
            "label": "Transformation",
            "required": false,
            "defaultValue": false,
            "groupName": "FileTransformsAndVariableSubstitution",
            "visibleRule": "XmlTransformsAndVariableSubstitutions == true",
            "helpMarkDown": "The config transfoms will be run for `*.Release.config` and `*.<EnvironmentName>.config` on the `*.config file`. Config transforms will be run prior to the Variable Substitution."
        },
        {
            "name": "VariableSubstitution",
            "type": "boolean",
            "label": "Variable Substitution",
            "required": false,
            "defaultValue": false,
            "groupName": "FileTransformsAndVariableSubstitution",
            "visibleRule": "XmlTransformsAndVariableSubstitutions == true",
            "helpMarkDown": "Variables defined in the Build or Release Definition will be automatically substituted in the appSettings, applicationSettings, and connectionStrings section of the config files. If same variables are defined in the Release Definition and in the Environment, then the Environment variables will supersede the Release Definition variables. Variable Substitution is run after Config Transforms."
        },
        {
            "name": "JSONVariableSubstitutionsFlag",
            "type": "boolean",
            "label": "JSON Variable Substitutions",
            "required": false,
            "defaultValue": false,
            "groupName": "FileTransformsAndVariableSubstitution",
            "helpMarkDown": "Enable this option for JSON variable Substitution"
        },
        {
            "name": "JSONVariableSubstitutions",
            "type": "multiLine",
            "label": "Variable Substitution",
            "required": false,
            "groupName": "FileTransformsAndVariableSubstitution",
            "visibleRule": "JSONVariableSubstitutionsFlag == true",
            "helpMarkDown": "Provide a line separated list of JSON files for substituting variables in them. The files names are relative to the root folder. For substituting JSON variables that are in a hierarchy, specify them using the format Data.DefaultConnection.ConnectionString in the Environment/Definition variable.  If same variables are defined in the Definition and Environment, then the Environment variables will supersede the Definition variables. Variable Substitution is run after Config Transforms. Build/Release/System defintion variables are eliminated in substitution."
        },
        {
            "name": "XmlTransformsAndVariableSubstitutions",
            "type": "boolean",
            "label": "XML Transforms & Variable Substitutions",
            "required": false,
            "defaultValue": false,
            "groupName": "FileTransformsAndVariableSubstitution",
            "helpMarkDown": ""
        },
        {   
            "name": "XdtTransformation",
            "type": "boolean",
            "label": "Transformation",
            "required": false,
            "defaultValue": false,
            "groupName": "FileTransformsAndVariableSubstitution",
            "visibleRule": "XmlTransformsAndVariableSubstitutions == true",
            "helpMarkDown": "Provide a line separated list of JSON files for substituting variables in them. The files names are relative to the root folder. For substituting JSON variables that are in a hierarchy, specify them using the format Data.DefaultConnection.ConnectionString in the Environment/Definition variable.  If same variables are defined in the Definition and Environment, then the Environment variables will supersede the Definition variables. Variable Substitution is run after Config Transforms. Build/Release/System definition variables are eliminated in substitution."
        }
    ],
    "dataSourceBindings": [
        {
            "target": "WebAppName",
            "endpointId": "$(ConnectedServiceName)",
            "dataSourceName": "AzureRMWebAppNames"
        },
        {
            "target": "ResourceGroupName",
            "endpointId": "$(ConnectedServiceName)",
            "dataSourceName": "AzureRMWebAppResourceGroup",
            "parameters": {
                "WebAppName": "$(WebAppName)"
            }
        },
        {
            "target": "SlotName",
            "endpointId": "$(ConnectedServiceName)",
            "dataSourceName": "AzureRMWebAppSlotsId",
            "parameters": {
                "WebAppName": "$(WebAppName)",
                "ResourceGroupName": "$(ResourceGroupName)"
            },
            "resultTemplate": "{\"Value\":\"{{{ #extractResource slots}}}\",\"DisplayValue\":\"{{{ #extractResource slots}}}\"}"
        }
    ],
    "instanceNameFormat": "Deploy AzureRM App Service: $(WebAppName)",
    "execution": {
        "Node": {
            "target": "azurermwebappdeployment.js"
        }
    },
    "messages": {
        "Invalidwebapppackageorfolderpathprovided": "Invalid webapp package or folder path provided: %s",
        "SetParamFilenotfound0": "Set parameters file not found: %s",
        "GotconnectiondetailsforazureRMWebApp0": "Got connection details for azureRM WebApp:'%s'",
        "UnabletoretrieveWebAppID": "Unable to retrieve WebApp ID for azureRM WebApp:'%s'. Status Code: %s (%s)",
        "ErrorNoSuchDeployingMethodExists": "Error : No Such Deploying Method Exists",
        "UnabletoretrieveconnectiondetailsforazureRMWebApp0StatusCode1": "Unable to retrieve connection details for azureRM WebApp:'%s'. Status Code: %s",
        "Unabletoretrievewebapppublishurlforwebapp0StatusCode1": "Unable to retrieve webapp publish url for webapp : '%s'. Status Code : '%s'",
        "UnabletoretrieveconnectiondetailsforazureRMWebApp": "Unable to retrieve connection details for azureRM WebApp:'%s'. Status Code: %s (%s)",
        "Successfullyupdateddeploymenthistory": "Successfully updated deployment History at %s",
        "Failedtoupdatedeploymenthistory": "Failed to update deployment history.",
        "WARNINGCannotupdatedeploymentstatusSCMendpointisnotenabledforthiswebsite": "WARNING : Cannot update deployment status : SCM endpoint is not enabled for this website",
        "ErrorFetchingDeploymentPublishProfileStausCode0": "Error Fetching Deployment Publish Profile [Staus Code : '%s']",
        "UnabletoretrieveAzureRMWebAppConfigDetails": "Unable to retrieve AzureRM Web App Config Details: [Staus Code : '%s' (%s)]",
        "CannotupdatedeploymentstatusuniquedeploymentIdCannotBeRetrieved": "Cannot update deployment status : Unique Deployment ID cannot be retrieved",
        "WebappsuccessfullypublishedatUrl0": "Web App successfully deployed at url %s",
        "Failedtodeploywebsite": "Failed to deploy website.",
        "Runningcommand": "Running command: %s",
        "ConstructedmsDeploycomamndlinearguments": "Constructed msDeploy comamnd line arguments",
        "CannotfindMSDeployexe": "Cannot find MSDeploy.exe",
        "Runningmsdeploycommandtocheckifpackagecontainsparamfile0": "Running msdeploy command to check if package contains param file : %s",
        "Paramscontentofwebpackage0": "Params content of web package : %s",
        "Isparameterfilepresentinwebpackage0": "Is parameter file is present in web package : %s",
        "Requestingconfigdetails": "Requesting for config details : %s",
        "Deployingwebapplicationatvirtualpathandphysicalpath": "Deploying web package : %s at virtual path (physical path) : %s (%s)",
        "Successfullydeployedpackageusingkuduserviceat": "Successfully deployed package %s using kudu service at %s",
        "Failedtodeploywebapppackageusingkuduservice": "Failed to deploy webapp package using kudu service : %s",
        "Unabletodeploywebappresponsecode": "Unable to deploy webapp due to error code : %s (%s)",
        "Unabletopackagecontentoffolder": "Unable to package content of folder : %s",
        "Compressedfolderintozip": "Compressed folder %s into zip : %s",
        "Webappfolderisbeingarchivedtobytescompressed": "Webapp folder : %s is being archived to %s. %s bytes compressed.",
        "Initiateddeploymentviakuduserviceforwebapppackage": "Initiated deployment via kudu service for webapp package : %s",
        "MSDeploygeneratedpackageareonlysupportedforWindowsplatform": "MSDeploy generated package are only supported for Windows platform.",
        "UnsupportedinstalledversionfoundforMSDeployversionshouldbealteast3orabove": "Unsupported installed version: %s found for MSDeploy. version should be alteast 3 or above",
        "UnabletofindthelocationofMSDeployfromregistryonmachineError": "Unable to find the location of MS Deploy from registry on machine (Error : %s)",
        "Nopackagefoundwithspecifiedpattern": "No package found with specified pattern",
        "MorethanonepackagematchedwithspecifiedpatternPleaserestrainthesearchpatern": "More than one package matched with specified pattern. Please restrain the search patern.",
        "Trytodeploywebappagainwithappofflineoptionselected": "Try to deploy web app again with app_offline option selected.",
        "UpgradeAgent": "Task requires a 2.104.1 agent or higher. Please upgrade the agent",
        "NOJSONfilematchedwithspecificpattern": "NO JSON file matched with specific pattern",
        "JSONvariablesubstitutioncanonlybeappliedforJSONfiles": "JSON variable substitution can only be applied for JSON files",
        "Unabletofindnodewithtaginprovidedxmlfile": "Unable to find node with tag '%s' in provided xml file.",
        "Configfiledoesntexists": "Config file %s doesn't exist.",
        "Providednodeisempty": "Provided node is empty.",
        "Configfileupdated": "Config file %s updated.",
        "Failedtowritetoconfigfilewitherror": "Failed to write to config file %s with error : %s",
        "Erroroccurredwhileprocessingxmlnode": "Error occurred while processing xml node : %s.",
        "Processingsubstitutionforxmlnode": "Processing substitution for xml node : %s",
        "Initiatedvariablesubstitutioninconfigfile": "Initiated variable substitution in config file : %s",
        "Trytodeploywebappagainwithappofflineoptionselected": "Try to deploy web app again with app_offline option selected.",
<<<<<<< HEAD
        "CannotPerformXdtTransformationOnNonWindowsPlatform": "Cannot Perform XDT Transformations on a Non-Windows platform.",
        "XdtTransformationErrorWhileTransforming": "XDT Transformation Error while transforming %s using %s."
=======
        "AppOfflineModeenabled": "App Offline Mode enabled.",
        "Failedtoenableappofflinemode": "Failed to enable app offline mode. Status Code: %s (%s)",
        "AppOflineModedisabled": "App Offline Mode disabled.",
        "FailedtodisableAppOfflineMode": "Failed to disable App Offline Mode. Status Code: %s (%s)"
>>>>>>> 5414a5ba
    }
}<|MERGE_RESOLUTION|>--- conflicted
+++ resolved
@@ -314,16 +314,13 @@
         "Failedtowritetoconfigfilewitherror": "Failed to write to config file %s with error : %s",
         "Erroroccurredwhileprocessingxmlnode": "Error occurred while processing xml node : %s.",
         "Processingsubstitutionforxmlnode": "Processing substitution for xml node : %s",
-        "Initiatedvariablesubstitutioninconfigfile": "Initiated variable substitution in config file : %s",
-        "Trytodeploywebappagainwithappofflineoptionselected": "Try to deploy web app again with app_offline option selected.",
-<<<<<<< HEAD
-        "CannotPerformXdtTransformationOnNonWindowsPlatform": "Cannot Perform XDT Transformations on a Non-Windows platform.",
-        "XdtTransformationErrorWhileTransforming": "XDT Transformation Error while transforming %s using %s."
-=======
         "AppOfflineModeenabled": "App Offline Mode enabled.",
         "Failedtoenableappofflinemode": "Failed to enable app offline mode. Status Code: %s (%s)",
         "AppOflineModedisabled": "App Offline Mode disabled.",
-        "FailedtodisableAppOfflineMode": "Failed to disable App Offline Mode. Status Code: %s (%s)"
->>>>>>> 5414a5ba
+        "FailedtodisableAppOfflineMode": "Failed to disable App Offline Mode. Status Code: %s (%s)",
+        "Initiatedvariablesubstitutioninconfigfile": "Initiated variable substitution in config file : %s",
+        "Trytodeploywebappagainwithappofflineoptionselected": "Try to deploy web app again with app_offline option selected.",
+        "CannotPerformXdtTransformationOnNonWindowsPlatform": "Cannot Perform XDT Transformations on a Non-Windows platform.",
+        "XdtTransformationErrorWhileTransforming": "XDT Transformation Error while transforming %s using %s."
     }
 }