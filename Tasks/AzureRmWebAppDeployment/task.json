--- conflicted
+++ resolved
@@ -15,13 +15,8 @@
     "author": "Microsoft Corporation",
     "version": {
         "Major": 3,
-<<<<<<< HEAD
         "Minor": 3,
         "Patch": 0
-=======
-        "Minor": 2,
-        "Patch": 4
->>>>>>> 5791c8eb
     },
     "releaseNotes": "What's new in Version 3.0: <br/>&nbsp;&nbsp;Supports File Transformations (XDT) <br/>&nbsp;&nbsp;Supports Variable Substitutions(XML, JSON) <br/>Click [here](https://aka.ms/azurermwebdeployreadme) for more Information.",
     "minimumAgentVersion": "2.104.1",
