{
    "id": "497D490F-EEA7-4F2B-AB94-48D9C1ACDCB1",
    "name": "AzureRmWebAppDeployment",
    "friendlyName": "Azure App Service Deploy",
    "description": "Update Azure WebApp Services On Windows, Web App On Linux with built-in images or docker containers, ASP.NET, .NET Core, PHP, Python or Node based Web applications, Function Apps, Mobile Apps, Api applications, Web Jobs using Web Deploy / Kudu REST APIs",
    "helpMarkDown": "[More Information](https://aka.ms/azurermwebdeployreadme)",
    "category": "Deploy",
    "visibility": [
        "Build",
        "Release"
    ],
    "runsOn": [
        "Agent"
    ],
    "author": "Microsoft Corporation",
    "version": {
        "Major": 3,
<<<<<<< HEAD
        "Minor": 4,
        "Patch": 0
=======
        "Minor": 3,
        "Patch": 17
>>>>>>> 9bf340b2
    },
    "releaseNotes": "What's new in Version 3.0: <br/>&nbsp;&nbsp;Supports File Transformations (XDT) <br/>&nbsp;&nbsp;Supports Variable Substitutions(XML, JSON) <br/>Click [here](https://aka.ms/azurermwebdeployreadme) for more Information.",
    "minimumAgentVersion": "2.104.1",
    "groups": [
        {
            "name": "FileTransformsAndVariableSubstitution",
            "displayName": "File Transforms & Variable Substitution Options",
            "isExpanded": false,
            "visibleRule": "WebAppKind != applinux && WebAppKind != \"\""
        },
        {
            "name": "AdditionalDeploymentOptions",
            "displayName": "Additional Deployment Options",
            "isExpanded": false,
            "visibleRule": "WebAppKind != applinux && WebAppKind != \"\""
        },
        {
            "name": "output",
            "displayName": "Output",
            "isExpanded": true,
            "visibleRule": "WebAppKind != \"\""
        },
        {
            "name": "ApplicationSettings",
            "displayName": "Application Settings",
            "isExpanded": true,
            "visibleRule": "WebAppKind = applinux"
        }
    ],
    "inputs": [
        {
            "name": "ConnectedServiceName",
            "type": "connectedService:AzureRM",
            "label": "Azure subscription",
            "defaultValue": "",
            "required": true,
            "helpMarkDown": "Select the Azure Resource Manager subscription for the deployment."
        },
        {
            "name": "WebAppName",
            "type": "pickList",
            "label": "App Service name",
            "defaultValue": "",
            "required": true,
            "properties": {
                "EditableOptions": "True"
            },
            "helpMarkDown": "Enter or Select the name of an existing Azure App Service."
        },
        {
            "name": "WebAppKind",
            "type": "pickList",
            "label": "Web app kind",
            "defaultValue": "app",
            "required": false,
            "visibleRule": "WebAppName = invalidwebappname",
            "properties": {
                "EditableOptions": "false",
                "PopulateDefaultValue": "true"
            }
        },
        {
            "name": "DeployToSlotFlag",
            "type": "boolean",
            "label": "Deploy to slot",
            "defaultValue": "false",
            "required": false,
            "helpMarkDown": "Select the option to deploy to an existing slot other than the Production slot. If this option is not selected, then the Azure App Service will be deployed to the Production slot.",
            "visibleRule": "WebAppKind != \"\""
        },
        {
            "name": "ResourceGroupName",
            "type": "pickList",
            "label": "Resource group",
            "defaultValue": "",
            "required": true,
            "properties": {
                "EditableOptions": "True"
            },
            "helpMarkDown": "Enter or Select the Azure Resource group that contains the Azure App Service specified above.",
            "visibleRule": "DeployToSlotFlag = true"
        },
        {
            "name": "SlotName",
            "type": "pickList",
            "label": "Slot",
            "defaultValue": "",
            "required": true,
            "properties": {
                "EditableOptions": "True"
            },
            "helpMarkDown": "Enter or Select an existing Slot other than the Production slot.",
            "visibleRule": "DeployToSlotFlag = true"
        },
        {
            "name": "ImageSource",
            "type": "pickList",
            "label": "Image Source",
            "defaultValue": "Registry",
            "required": false,
            "options": {
                "Registry": "Container Registry",
                "Builtin": "Built-in Image"
            },
            "helpMarkDown": "Select the option to choose the source of the image for your web-app.",
            "visibleRule": "WebAppKind = applinux"
        },
        {
            "name": "DockerNamespace",
            "type": "string",
            "label": "Registry or Namespace",
            "defaultValue": "",
            "required": true,
            "visibleRule": "WebAppKind = applinux && ImageSource  = Registry",
            "helpMarkDown": "A globally unique top-level domain name for your specific registry or namespace.<br/> Note: Fully qualified image name will be of the format: '<b>`<registry or namespace`></b>/`<repository`>:`<tag`>'. For example, '<b>myregistry.azurecr.io</b>/nginx:latest'."
        },
        {
            "name": "DockerRepository",
            "type": "string",
            "label": "Repository",
            "defaultValue": "",
            "required": true,
            "visibleRule": "WebAppKind = applinux && ImageSource = Registry",
            "helpMarkDown": "Name of the repository where the container images are stored.<br/> Note: Fully qualified image name will be of the format: '`<registry or namespace`>/<b>`<repository`></b>:`<tag`>'. For example, 'myregistry.azurecr.io/<b>nginx</b>:latest'."
        },
        {
            "name": "DockerImageTag",
            "type": "string",
            "label": "Tag",
            "defaultValue": "",
            "required": false,
            "visibleRule": "WebAppKind = applinux && ImageSource  = Registry",
            "helpMarkDown": "Tags are optional, it is the mechanism that registries use to give Docker images a version.<br/> Note: Fully qualified image name will be of the format: '`<registry or namespace`>/`<repository`>:<b>`<tag`></b>'. For example, 'myregistry.azurecr.io/nginx:<b>latest</b>'."
        },
        {
            "name": "VirtualApplication",
            "type": "string",
            "label": "Virtual application",
            "defaultValue": "",
            "required": false,
            "visibleRule": "WebAppKind != applinux && WebAppKind != \"\"",
            "helpMarkDown": "Specify the name of the Virtual application that has been configured in the Azure portal. The option is not required for deployments to the App Service root."
        },
        {
            "name": "Package",
            "type": "filePath",
            "label": "Package or folder",
            "defaultValue": "$(System.DefaultWorkingDirectory)/**/*.zip",
            "required": true,
            "visibleRule": "WebAppKind != applinux &&  WebAppKind != \"\"",
            "helpMarkDown": "Folder or file path to the App Service package. Variables ( [Build](https://www.visualstudio.com/docs/build/define/variables) | [Release](https://www.visualstudio.com/docs/release/author-release-definition/understanding-tasks#predefvariables)), wild cards are supported. <br/> For example, $(System.DefaultWorkingDirectory)/\\*\\*/\\*.zip."
        },
        {
            "name": "BuiltinLinuxPackage",
            "type": "filePath",
            "label": "Package or folder",
            "defaultValue": "$(System.DefaultWorkingDirectory)/**/*.zip",
            "required": true,
            "visibleRule": "WebAppKind = applinux &&  ImageSource = Builtin",
            "helpMarkDown": "Folder or file path to the App Service package. Variables ( [Build](https://www.visualstudio.com/docs/build/define/variables) | [Release](https://www.visualstudio.com/docs/release/author-release-definition/understanding-tasks#predefvariables)), wild cards are supported. <br/> For example, $(System.DefaultWorkingDirectory)/\\*\\*/\\*.zip."
        },
        {
            "name": "RuntimeStack",
            "type": "pickList",
            "label": "Runtime Stack",
            "defaultValue": "",
            "required": true,
            "options": {
                "node|4.4": "Node.js 4.4",
                "node|4.5": "Node.js 4.5",
                "node|6.2": "Node.js 6.2",
                "node|6.6": "Node.js 6.6",
                "node|6.9": "Node.js 6.9",
                "node|6.10": "Node.js 6.10",
                "node|6.11": "Node.js 6.11",
                "node|8.0": "Node.js 8.0",
                "node|8.1": "Node.js 8.1",
                "php|5.6": "PHP 5.6",
                "php|7.0": "PHP 7.0",
                "dotnetcore|1.0": ".Net Core 1.0",
                "dotnetcore|1.1": ".Net Core 1.1",
                "ruby|2.3": "Ruby 2.3"
            },
            "helpMarkDown": "Select the framework and version.",
            "visibleRule": "WebAppKind = applinux && ImageSource = Builtin"
        },
        {
            "name": "StartupCommand",
            "type": "string",
            "label": "Startup command ",
            "defaultValue": "",
            "required": false,
            "visibleRule": "WebAppKind = applinux",
            "helpMarkDown": "Enter the start up command."
        },
        {
            "name": "WebAppUri",
            "type": "string",
            "label": "App Service URL",
            "required": false,
            "defaultValue": "",
            "groupName": "output",
            "helpMarkDown": "Specify a name for the output variable that is generated for the URL of the Azure App Service. The variable can be consumed in subsequent tasks."
        },
        {
            "name": "ScriptType",
            "type": "pickList",
            "label": "Deployment script type",
            "defaultValue": "",
            "options": {
                "": "Select deployment script type (inline or file)",
                "Inline Script": "Inline Script",
                "File Path": "Script File Path"
            },
            "groupName": "AdditionalDeploymentOptions",
            "helpMarkDown": "Customize the deployment by providing a script that will run on the Azure App service. For example restore packages for Node, PHP, Python applications. [Learn more](https://go.microsoft.com/fwlink/?linkid=843471)."
        },
        {
            "name": "InlineScript",
            "type": "multiLine",
            "label": "Inline Script",
            "defaultValue": ":: You can provide your deployment commands here. One command per line.",
            "groupName": "AdditionalDeploymentOptions",
            "visibleRule": "ScriptType == Inline Script",
            "properties": {
                "resizable": "true",
                "rows": "10",
                "maxLength": "500"
            }
        },
        {
            "name": "ScriptPath",
            "type": "filePath",
            "label": "Deployment script path",
            "required": true,
            "groupName": "AdditionalDeploymentOptions",
            "visibleRule": "ScriptType == File Path"
        },
        {
            "name": "GenerateWebConfig",
            "type": "boolean",
            "label": "Generate Web.config",
            "defaultValue": "false",
            "required": false,
            "groupName": "FileTransformsAndVariableSubstitution",
            "helpMarkDown": "A standard Web.config will be generated and deployed to Azure App Service if the application does not have one. The values in web.config can be edited and vary based on the application framework. For example for node.js application, web.config will have startup file and iis_node module values. [Learn more](https://go.microsoft.com/fwlink/?linkid=843469)."
        },
        {
            "name": "WebConfigParameters",
            "type": "multiLine",
            "label": "Web.config parameters",
            "required": true,
            "defaultValue": "",
            "visibleRule": "GenerateWebConfig == true",
            "groupName": "FileTransformsAndVariableSubstitution",
            "helpMarkDown": "Edit values like startup file in the generated web.config file. This edit feature is only for the generated web.config. [Learn more](https://go.microsoft.com/fwlink/?linkid=843469).",
            "properties": {
                "editorExtension": "ms.vss-services-azure.webconfig-parameters-grid"
            }
        },
        {
            "name": "AppSettings",
            "type": "multiLine",
            "label": "App settings",
            "defaultValue": "",
            "required": false,
            "groupName": "ApplicationSettings",
            "helpMarkDown": "Edit web app application settings following the syntax -key value .<br /> Example : -Port 5000 -RequestTimeout 5000",
            "properties": {
                "editorExtension": "ms.vss-services-azure.parameters-grid"
            }
        },
        {
            "name": "TakeAppOfflineFlag",
            "type": "boolean",
            "label": "Take App Offline",
            "defaultValue": "false",
            "required": false,
            "groupName": "AdditionalDeploymentOptions",
            "helpMarkDown": "Select the option to take the Azure App Service offline by placing an app_offline.htm file in the root directory of the App Service before the sync operation begins. The file will be removed after the sync operation completes successfully."
        },
        {
            "name": "UseWebDeploy",
            "type": "boolean",
            "label": "Publish using Web Deploy",
            "required": false,
            "defaultValue": "false",
            "groupName": "AdditionalDeploymentOptions",
            "helpMarkDown": "Publish using Web Deploy options are supported only when using Windows agent. On other platforms, the task relies on [Kudu REST APIs](https://github.com/projectkudu/kudu/wiki/REST-API) to deploy the Azure App Service, and following options are not supported"
        },
        {
            "name": "SetParametersFile",
            "type": "filePath",
            "label": "SetParameters file",
            "defaultValue": "",
            "required": false,
            "groupName": "AdditionalDeploymentOptions",
            "visibleRule": "UseWebDeploy == true",
            "helpMarkDown": "Optional: location of the SetParameters.xml file to use."
        },
        {
            "name": "RemoveAdditionalFilesFlag",
            "type": "boolean",
            "label": "Remove additional files at destination",
            "defaultValue": "false",
            "required": false,
            "groupName": "AdditionalDeploymentOptions",
            "visibleRule": "UseWebDeploy == true",
            "helpMarkDown": "Select the option to delete files on the Azure App Service that have no matching files in the App Service package or folder."
        },
        {
            "name": "ExcludeFilesFromAppDataFlag",
            "type": "boolean",
            "label": "Exclude files from the App_Data folder",
            "defaultValue": "false",
            "required": false,
            "groupName": "AdditionalDeploymentOptions",
            "visibleRule": "UseWebDeploy == true",
            "helpMarkDown": "Select the option to prevent files in the App_Data folder from being deployed to the Azure App Service."
        },
        {
            "name": "AdditionalArguments",
            "type": "string",
            "label": "Additional arguments",
            "required": false,
            "defaultValue": "",
            "groupName": "AdditionalDeploymentOptions",
            "visibleRule": "UseWebDeploy == true",
            "helpMarkDown": "Additional Web Deploy arguments following the syntax -key:value .<br />These will be applied when deploying the Azure App Service. Example: -disableLink:AppPoolExtension -disableLink:ContentExtension.<br />For more examples of Web Deploy operation settings, refer to  [this](https://go.microsoft.com/fwlink/?linkid=838471)."
        },
        {
            "name": "RenameFilesFlag",
            "type": "boolean",
            "label": "Rename locked files",
            "defaultValue": "false",
            "required": false,
            "visibleRule": "UseWebDeploy == true",
            "groupName": "AdditionalDeploymentOptions",
            "helpMarkDown": "Select the option to enable msdeploy flag MSDEPLOY_RENAME_FILES_FLAG in Azure App Service application settings. The option if set enables msdeploy to rename locked files that are locked during app deployment"
        },
        {
            "name": "XmlTransformation",
            "type": "boolean",
            "label": "XML transformation",
            "required": false,
            "defaultValue": false,
            "groupName": "FileTransformsAndVariableSubstitution",
            "helpMarkDown": "The config transforms will be run for `*.Release.config` and `*.<EnvironmentName>.config` on the `*.config file`.<br/> Config transforms will be run prior to the Variable Substitution.<br/>XML transformations are supported only for Windows platform."
        },
        {
            "name": "XmlVariableSubstitution",
            "type": "boolean",
            "label": "XML variable substitution",
            "required": false,
            "defaultValue": false,
            "groupName": "FileTransformsAndVariableSubstitution",
            "helpMarkDown": "Variables defined in the Build or Release Definition will be matched against the 'key' or 'name' entries in the appSettings, applicationSettings, and connectionStrings sections of any config file and parameters.xml. Variable Substitution is run after config transforms. <br/><br/> Note: If same variables are defined in the Release Definition and in the Environment, then the Environment variables will supersede the Release Definition variables.<br/>"
        },
        {
            "name": "JSONFiles",
            "type": "multiLine",
            "label": "JSON variable substitution",
            "required": false,
            "defaultValue": "",
            "groupName": "FileTransformsAndVariableSubstitution",
            "helpMarkDown": "Provide new line separated list of JSON files to substitute the variable values. Files names are to be provided relative to the root folder. <br/> To substitute JSON variables that are nested or hierarchical, specify them using JSONPath expressions. <br/> <br/> For example, to replace the value of ‘ConnectionString’ in the sample below, you need to define a variable as ‘Data.DefaultConnection.ConnectionString’ in the build/release definition (or release definition’s environment). <br/> {<br/>&nbsp;&nbsp;\"Data\": {<br/>&nbsp;&nbsp;&nbsp;&nbsp;\"DefaultConnection\": {<br/>&nbsp;&nbsp;&nbsp;&nbsp;&nbsp;&nbsp;\"ConnectionString\": \"Server=(localdb)\\SQLEXPRESS;Database=MyDB;Trusted_Connection=True\"<br/>&nbsp;&nbsp;&nbsp;&nbsp;}<br/>&nbsp;&nbsp;}<br/> }<br/> Variable Substitution is run after configuration transforms. <br/><br/> Note: Build/Release’s system definition variables are excluded in substitution"
        }
    ],
    "dataSourceBindings": [
        {
            "target": "WebAppName",
            "endpointId": "$(ConnectedServiceName)",
            "dataSourceName": "AzureRMWebAppNames"
        },
        {
            "target": "ResourceGroupName",
            "endpointId": "$(ConnectedServiceName)",
            "dataSourceName": "AzureRMWebAppResourceGroup",
            "parameters": {
                "WebAppName": "$(WebAppName)"
            }
        },
        {
            "target": "WebAppKind",
            "endpointId": "$(ConnectedServiceName)",
            "dataSourceName": "AzureAppKind",
            "parameters": {
                "WebAppName": "$(WebAppName)"
            },
            "resultTemplate": "{\"Value\":\"{{{ #stringReplace ',' '' kind }}}\",\"DisplayValue\":\"{{{ #stringReplace ',' '' kind }}}\"}"
        },
        {
            "target": "SlotName",
            "endpointId": "$(ConnectedServiceName)",
            "dataSourceName": "AzureRMWebAppSlotsId",
            "parameters": {
                "WebAppName": "$(WebAppName)",
                "ResourceGroupName": "$(ResourceGroupName)"
            },
            "resultTemplate": "{\"Value\":\"{{{ #extractResource slots}}}\",\"DisplayValue\":\"{{{ #extractResource slots}}}\"}"
        }
    ],
    "instanceNameFormat": "Azure App Service Deploy: $(WebAppName)",
    "execution": {
        "Node": {
            "target": "azurermwebappdeployment.js"
        }
    },
    "messages": {
        "Invalidwebapppackageorfolderpathprovided": "Invalid App Service package or folder path provided: %s",
        "SetParamFilenotfound0": "Set parameters file not found: %s",
        "XDTTransformationsappliedsuccessfully": "XML Transformations applied successfully",
        "GotconnectiondetailsforazureRMWebApp0": "Got connection details for Azure App Service:'%s'",
        "ErrorNoSuchDeployingMethodExists": "Error : No such deploying method exists",
        "UnabletoretrieveconnectiondetailsforazureRMWebApp": "Unable to retrieve connection details for Azure App Service : %s. Status Code: %s (%s)",
        "UnabletoretrieveWebAppID": "Unable to retrieve connection details for Azure App Service:'%s'. Status Code: %s",
        "CouldnotfetchaccesstokenforAzureStatusCode": "Could not fetch access token for Azure. Status Code: %s (%s)",
        "Successfullyupdateddeploymenthistory": "Successfully updated deployment History at %s",
        "Failedtoupdatedeploymenthistory": "Failed to update deployment history.",
        "WARNINGCannotupdatedeploymentstatusSCMendpointisnotenabledforthiswebsite": "WARNING : Cannot update deployment status : SCM endpoint is not enabled for this website",
        "Unabletoretrievewebconfigdetails": "Unable to retrieve App Service configuration details.[Status Code: '%s', Error Message: '%s']",
        "Unabletoretrievewebappsettings": "Unable to retrieve App Service application settings. [Status Code: '%s', Error Message: '%s']",
        "Unabletoupdatewebappsettings": "Unable to update App service application settings. Status Code: '%s'",
        "CannotupdatedeploymentstatusuniquedeploymentIdCannotBeRetrieved": "Cannot update deployment status : Unique Deployment ID cannot be retrieved",
        "PackageDeploymentSuccess": "Successfully deployed web package to App Service.",
        "PackageDeploymentFailed": "Failed to deploy web package to App Service.",
        "Runningcommand": "Running command: %s",
        "Deployingwebapplicationatvirtualpathandphysicalpath": "Deploying web package : %s at virtual path (physical path) : %s (%s)",
        "Successfullydeployedpackageusingkuduserviceat": "Successfully deployed package %s using kudu service at %s",
        "Failedtodeploywebapppackageusingkuduservice": "Failed to deploy App Service package using kudu service : %s",
        "Unabletodeploywebappresponsecode": "Unable to deploy App Service due to error code : %s",
        "MSDeploygeneratedpackageareonlysupportedforWindowsplatform": "MSDeploy generated packages are only supported for Windows platform.",
        "UnsupportedinstalledversionfoundforMSDeployversionshouldbeatleast3orabove": "Unsupported installed version: %s found for MSDeploy. version should be at least 3 or above",
        "UnabletofindthelocationofMSDeployfromregistryonmachineError": "Unable to find the location of MS Deploy from registry on machine (Error : %s)",
        "Nopackagefoundwithspecifiedpattern": "No package found with specified pattern",
        "MorethanonepackagematchedwithspecifiedpatternPleaserestrainthesearchpattern": "More than one package matched with specified pattern. Please restrain the search pattern.",
        "Trytodeploywebappagainwithappofflineoptionselected": "Try to deploy app service again with Take application offline option selected.",
        "Trytodeploywebappagainwithrenamefileoptionselected": "Try to deploy app service again with Rename locked files option selected.",
        "NOJSONfilematchedwithspecificpattern": "NO JSON file matched with specific pattern: %s.",
        "JSONvariablesubstitutioncanonlybeappliedforJSONfiles": "JSON variable substitution can only be applied for JSON files",
        "Configfiledoesntexists": "Configuration file %s doesn't exist.",
        "Failedtowritetoconfigfilewitherror": "Failed to write to config file %s with error : %s",
        "AppOfflineModeenabled": "App offline mode enabled.",
        "Failedtoenableappofflinemode": "Failed to enable app offline mode. Status Code: %s (%s)",
        "AppOflineModedisabled": "App offline mode disabled.",
        "FailedtodisableAppOfflineMode": "Failed to disable App offline mode. Status Code: %s (%s)",
        "CannotPerformXdtTransformationOnNonWindowsPlatform": "Cannot perform XML transformations on a non-Windows platform.",
        "XdtTransformationErrorWhileTransforming": "XML transformation error while transforming %s using %s.",
        "PublishusingwebdeployoptionsaresupportedonlywhenusingWindowsagent": "Publish using webdeploy options are supported only when using Windows agent",
        "WebAppDoesntExist": "App Service '%s' doesn't exist. App Service should exist before deployment.",
        "EncodeNotSupported": "Detected file encoding of the file %s as %s. Variable substitution is not supported with file encoding %s. Supported encodings are UTF-8 and UTF-16 LE.",
        "UnknownFileEncodeError": "Unable to detect encoding of the file %s (typeCode: %s). Supported encodings are UTF-8 and UTF-16 LE.",
        "ShortFileBufferError": "File buffer is too short to detect encoding type : %s",
        "FailedToUpdateAzureRMWebAppConfigDetails": "Failed to update App Service configuration details. Error: %s",
        "SuccessfullyUpdatedAzureRMWebAppConfigDetails": "Successfully updated App Service configuration details",
        "RequestedURLforkuduphysicalpath": "Requested URL for kudu physical path : %s",
        "Physicalpathalreadyexists": "Physical path '%s' already exists",
        "KuduPhysicalpathCreatedSuccessfully": "Kudu physical path created successfully : %s",
        "FailedtocreateKuduPhysicalPath": "Failed to create kudu physical path. %s: %s",
        "FailedtocheckphysicalPath": "Failed to check kudu physical path. %s: %s",
        "VirtualApplicationDoesNotExist": "Virtual application doesn't exists : %s",
        "JSONParseError": "Unable to parse JSON file: %s. Error: %s",
        "JSONvariablesubstitutionappliedsuccessfully": "JSON variable substitution applied successfully.",
        "XMLvariablesubstitutionappliedsuccessfully": "XML variable substitution applied successfully.",
        "failedtoUploadFileToKudu": "Unable to upload file: %s to Kudu (%s). Status Code: %s (%s)",
        "failedtoUploadFileToKuduError": "Unable to upload file: %s to Kudu (%s). Error: %s",
        "ExecuteScriptOnKudu": "Executing given script on Kudu: %s",
        "FailedToRunScriptOnKuduError": "Unable to run the script on Kudu: %s. Error: %s",
        "FailedToRunScriptOnKudu": "Unable to run the script on Kudu: %s. Status Code: %s (%s)",
        "ScriptExecutionOnKuduSuccess": "Successfully executed script on Kudu.",
        "ScriptExecutionOnKuduFailed": "Executed script returned '%s' as return code. Error: %s",
        "FailedtoDeleteFileFromKudu": "Unable to delete file: %s from Kudu (%s). Status Code: %s (%s)",
        "FailedtoDeleteFileFromKuduError": "Unable to delete file: %s from Kudu (%s). Error: %s",
        "ScriptFileNotFound": "Script file '%s' not found.",
        "InvalidScriptFile": "Invalid script file '%s' provided. Valid extensions are .bat and .cmd",
        "RetryForTimeoutIssue": "Script execution failed with timeout issue. Retrying once again.",
        "stdoutFromScript": "Standard output from script: ",
        "stderrFromScript": "Standard error from script: ",
        "WebConfigAlreadyExists": "web.config file already exists. Not generating.",
        "SuccessfullyGeneratedWebConfig": "Successfully generated web.config file",
        "FailedToGenerateWebConfig": "Failed to generate web.config. %s",
        "FailedToGetKuduFileContent": "Unable to get file content: %s . Status code: %s (%s)",
        "FailedToGetKuduFileContentError": "Unable to get file content: %s. Error: %s",
        "ScriptStatusTimeout": "Unable to fetch script status due to timeout.",
        "PollingForFileTimeOut": "Unable to fetch script status due to timeout. You can increase the timeout limit by setting 'appservicedeploy.retrytimeout' variable to number of minutes required.",
        "InvalidPollOption": "Invalid polling option provided: %s.",
        "MissingAppTypeWebConfigParameters": "Attribute '-appType' is missing in the Web.config parameters. Valid values for '-appType' are: 'python_Bottle', 'python_Django', 'python_Flask' and 'node'.<br />For example, '-appType python_Bottle' (sans-quotes) in case of Python Bottle framework..",
        "AutoDetectDjangoSettingsFailed": "Unable to detect DJANGO_SETTINGS_MODULE 'settings.py' file path. Ensure that the 'settings.py' file exists or provide the correct path in Web.config parameter input in the following format '-DJANGO_SETTINGS_MODULE <folder_name>.settings'",
        "FailedToApplyTransformation": "Unable to apply transformation for the given package. Verify the following.",
        "FailedToApplyTransformationReason1": "1. Whether the Transformation is already applied for the MSBuild generated package during build. If yes, remove the <DependentUpon> tag for each config in the csproj file and rebuild. ",
        "FailedToApplyTransformationReason2": "2. Ensure that the config file and transformation files are present in the same folder inside the package.",
        "AutoParameterizationMessage": "ConnectionString attributes in Web.config is parameterized by default. Note that the transformation has no effect on connectionString attributes as the value is overridden during deployment by 'Parameters.xml or 'SetParameters.xml' files. You can disable the auto-parameterization by setting /p:AutoParameterizationWebConfigConnectionStrings=False during MSBuild package generation.",
        "UnsupportedAppType": "App type '%s' not supported in Web.config generation. Valid values for '-appType' are: 'python_Bottle', 'python_Django', 'python_Flask' and 'node'",
        "UnableToFetchAuthorityURL": "Unable to fetch authority url.",
        "UnableToFetchActiveDirectory": "Unable to fetch active directory resource id.",
        "SuccessfullyUpdatedRuntimeStackAndStartupCommand": "Successfully updated the Runtime Stack and Startup Command.",
        "FailedToUpdateRuntimeStackAndStartupCommand": "Failed to update the Runtime Stack and Startup Command. Error: %s.",
        "SuccessfullyUpdatedWebAppSettings": "Successfully updated the App settings.",
        "FailedToUpdateAppSettingsInConfigDetails": "Failed to update the App settings. Error: %s."
    }
}<|MERGE_RESOLUTION|>--- conflicted
+++ resolved
@@ -15,13 +15,8 @@
     "author": "Microsoft Corporation",
     "version": {
         "Major": 3,
-<<<<<<< HEAD
         "Minor": 4,
         "Patch": 0
-=======
-        "Minor": 3,
-        "Patch": 17
->>>>>>> 9bf340b2
     },
     "releaseNotes": "What's new in Version 3.0: <br/>&nbsp;&nbsp;Supports File Transformations (XDT) <br/>&nbsp;&nbsp;Supports Variable Substitutions(XML, JSON) <br/>Click [here](https://aka.ms/azurermwebdeployreadme) for more Information.",
     "minimumAgentVersion": "2.104.1",
