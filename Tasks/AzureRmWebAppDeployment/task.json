{
    "id": "497D490F-EEA7-4F2B-AB94-48D9C1ACDCB1",
    "name": "AzureRmWebAppDeployment",
    "friendlyName": "Azure App Service Deployment: ARM",
    "description": "Update Azure App Service using Web Deploy / Kudu REST APIs",
    "helpMarkDown": "[More Information](https://aka.ms/azurermwebdeployreadme)",
    "category": "Deploy",
    "visibility": [
        "Build",
        "Release"
    ],
    "author": "Microsoft Corporation",
    "version": {
        "Major": 2,
        "Minor": 1,
        "Patch": 0
    },
    "minimumAgentVersion": "2.104.1",
    "groups": [
        {
            "name": "AdditionalDeploymentOptions",
            "displayName": "Additional Deployment Options",
            "isExpanded": false
        },
        {
            "name": "FileTransformsAndVariableSubstitution",
            "displayName": "File Transforms and Variable Substitutions",
            "isExpanded": false
        },
        {
            "name": "output",
            "displayName": "Output",
            "isExpanded": true
        }
    ],
    "inputs": [
        {
            "name": "ConnectedServiceName",
            "type": "connectedService:AzureRM",
            "label": "AzureRM Subscription",
            "defaultValue": "",
            "required": true,
            "helpMarkDown": "Select the Azure Resource Manager subscription for the deployment."
        },
        {
            "name": "WebAppName",
            "type": "pickList",
            "label": "App Service Name",
            "defaultValue": "",
            "required": true,
            "properties": {
                "EditableOptions": "True"
            },
            "helpMarkDown": "Enter or Select the name of an existing AzureRM Web Application."
        },
        {
            "name": "DeployToSlotFlag",
            "type": "boolean",
            "label": "Deploy to Slot",
            "defaultValue": "false",
            "required": false,
            "helpMarkDown": "Select the option to deploy to an existing slot other than the Production slot. If this option is not selected, then the AzureRM Web App will be deployed to the Production slot."
        },
        {
            "name": "ResourceGroupName",
            "type": "pickList",
            "label": "Resource Group",
            "defaultValue": "",
            "required": true,
            "properties": {
                "EditableOptions": "True"
            },
            "helpMarkDown": "Enter or Select the Azure Resource Group that contains the AzureRM Web App specified above.",
            "visibleRule": "DeployToSlotFlag = true"
        },
        {
            "name": "SlotName",
            "type": "pickList",
            "label": "Slot",
            "defaultValue": "",
            "required": true,
            "properties": {
                "EditableOptions": "True"
            },
            "helpMarkDown": "Enter or Select an existing Slot other than the Production slot.",
            "visibleRule": "DeployToSlotFlag = true"
        },
        {
            "name": "VirtualApplication",
            "type": "string",
            "label": "Virtual Application",
            "defaultValue": "",
            "required": false,
            "helpMarkDown": "Specify the name of the Virtual Application that has been configured in the Azure portal. The option is not required for deployments to the website root."
        },
        {
            "name": "Package",
            "type": "filePath",
            "label": "Package or Folder",
            "defaultValue": "$(System.DefaultWorkingDirectory)/**/*.zip",
            "required": true,
            "helpMarkDown": "Folder or file path to the Web App package. Variables ( [Build](https://www.visualstudio.com/docs/build/define/variables) | [Release](https://www.visualstudio.com/docs/release/author-release-definition/understanding-tasks#predefvariables)), wild cards are supported. <br/> For example, $(System.DefaultWorkingDirectory)/\\*\\*/\\*.zip."
        },
        {
            "name": "WebAppUri",
            "type": "string",
            "label": "Web App URL",
            "required": false,
            "defaultValue": "",
            "groupName": "output",
            "helpMarkDown": "Specify a name for the output variable that is generated for the URL of the Web App. The variable can be consumed in subsequent tasks."
        },
        {
            "name": "UseWebDeploy",
            "type": "boolean",
            "label": "Publish using Web Deploy",
            "required": false,
            "defaultValue": "false",
            "groupName": "AdditionalDeploymentOptions",
            "helpMarkDown": "Publish using web deploy options are supported only when using Windows agent. On other platforms, the task relies on [Kudu REST APIs](https://github.com/projectkudu/kudu/wiki/REST-API) to deploy the Web App, and following options are not supported"
        },
        {
            "name": "SetParametersFile",
            "type": "filePath",
            "label": "SetParameters File",
            "defaultValue": "",
            "required": false,
            "groupName": "AdditionalDeploymentOptions",
            "visibleRule": "UseWebDeploy == true",
            "helpMarkDown": "Optional: location of the SetParameters.xml file to use."
        },
        {
            "name": "RemoveAdditionalFilesFlag",
            "type": "boolean",
            "label": "Remove Additional Files at Destination",
            "defaultValue": "false",
            "required": false,
            "groupName": "AdditionalDeploymentOptions",
            "visibleRule": "UseWebDeploy == true",
            "helpMarkDown": "Select the option to delete files on the AzureRM Web App that have no matching files in the Web App zip package."
        },
        {
            "name": "ExcludeFilesFromAppDataFlag",
            "type": "boolean",
            "label": "Exclude Files from the App_Data Folder",
            "defaultValue": "false",
            "required": false,
            "groupName": "AdditionalDeploymentOptions",
            "visibleRule": "UseWebDeploy == true",
            "helpMarkDown": "Select the option to prevent files in the App_Data folder from being deployed to the AzureRM Web App."
        },
        {
            "name": "AdditionalArguments",
            "type": "string",
            "label": "Additional Arguments",
            "required": false,
            "defaultValue": "",
            "groupName": "AdditionalDeploymentOptions",
            "visibleRule": "UseWebDeploy == true",
            "helpMarkDown": "Additional Web Deploy arguments that will be applied when deploying the Azure Web App like,-disableLink:AppPoolExtension -disableLink:ContentExtension."
        },
        {
            "name": "TakeAppOfflineFlag",
            "type": "boolean",
            "label": "Take App Offline",
            "defaultValue": "false",
            "required": false,
            "groupName": "AdditionalDeploymentOptions",
            "helpMarkDown": "Select the option to take the AzureRM Web App offline by placing an app_offline.htm file in the root directory of the Web App before the sync operation begins. The file will be removed after the sync operation completes successfully."
        },
        {
            "name": "XmlTransformsAndVariableSubstitutions",
            "type": "boolean",
            "label": "XML Transforms & Variable Substitutions",
            "required": false,
            "defaultValue": false,
            "groupName": "FileTransformsAndVariableSubstitution",
            "helpMarkDown": ""
        },
        {
            "name": "XdtTransformation",
            "type": "boolean",
            "label": "Transformation",
            "required": false,
            "defaultValue": false,
            "groupName": "FileTransformsAndVariableSubstitution",
            "visibleRule": "XmlTransformsAndVariableSubstitutions == true",
            "helpMarkDown": "The config transfoms will be run for `*.Release.config` and `*.<EnvironmentName>.config` on the `*.config file`. Config transforms will be run prior to the Variable Substitution."
      },
      {
            "name": "VariableSubstitution",
            "type": "boolean",
            "label": "Variable Substitution",
            "required": false,
            "defaultValue": false,
            "groupName": "FileTransformsAndVariableSubstitution",
            "visibleRule": "XmlTransformsAndVariableSubstitutions == true",
            "helpMarkDown": "Variables defined in the Build or Release Definition will be automatically substituted in the appSettings, applicationSettings, and connectionStrings section of the config files. If same variables are defined in the Release Definition and in the Environment, then the Environment variables will supersede the Release Definition variables. Variable Substitution is run after Config Transforms."
       } 
    ],
    "dataSourceBindings": [
        {
            "target": "WebAppName",
            "endpointId": "$(ConnectedServiceName)",
            "dataSourceName": "AzureRMWebAppNames"
        },
        {
            "target": "ResourceGroupName",
            "endpointId": "$(ConnectedServiceName)",
            "dataSourceName": "AzureRMWebAppResourceGroup",
            "parameters": {
                "WebAppName": "$(WebAppName)"
            }
        },
        {
            "target": "SlotName",
            "endpointId": "$(ConnectedServiceName)",
            "dataSourceName": "AzureRMWebAppSlotsId",
            "parameters": {
                "WebAppName": "$(WebAppName)",
                "ResourceGroupName": "$(ResourceGroupName)"
            },
            "resultTemplate": "{\"Value\":\"{{{ #extractResource slots}}}\",\"DisplayValue\":\"{{{ #extractResource slots}}}\"}"
        }
    ],
    "instanceNameFormat": "Deploy AzureRM App Service: $(WebAppName)",
    "execution": {
        "Node": {
            "target": "azurermwebappdeployment.js"
        }
    },
    "messages": {
        "Invalidwebapppackageorfolderpathprovided": "Invalid webapp package or folder path provided: %s",
        "SetParamFilenotfound0": "Set parameters file not found: %s",
        "GotconnectiondetailsforazureRMWebApp0": "Got connection details for azureRM WebApp:'%s'",
        "ErrorNoSuchDeployingMethodExists": "Error : No Such Deploying Method Exists",
        "UnabletoretrieveconnectiondetailsforazureRMWebApp": "Unable to retrieve connectiondetails for azureRM WebApp : %s. Status Code: %s (%s)",
        "UnabletoretrieveWebAppID": "Unable to retrieve connection details for azureRM WebApp:'%s'. Status Code: %s",
        "Successfullyupdateddeploymenthistory": "Successfully updated deployment History at %s",
        "Failedtoupdatedeploymenthistory": "Failed to update deployment history.",
        "WARNINGCannotupdatedeploymentstatusSCMendpointisnotenabledforthiswebsite": "WARNING : Cannot update deployment status : SCM endpoint is not enabled for this website",
        "UnabletoretrieveAzureRMWebAppConfigDetails": "Error Occurred : [Staus Code : '%s']",
        "CannotupdatedeploymentstatusuniquedeploymentIdCannotBeRetrieved": "Cannot update deployment status : Unique Deployment ID cannot be retrieved",
        "WebappsuccessfullypublishedatUrl0": "Web App successfully deployed at url %s",
        "Failedtodeploywebsite": "Failed to deploy website.",
        "Runningcommand": "Running command: %s",
        "ConstructedmsDeploycomamndlinearguments": "Constructed msDeploy comamnd line arguments",
        "Isparameterfilepresentinwebpackage0": "Is parameter file is present in web package : %s",
        "Deployingwebapplicationatvirtualpathandphysicalpath": "Deploying web package : %s at virtual path (physical path) : %s (%s)",
        "Successfullydeployedpackageusingkuduserviceat": "Successfully deployed package %s using kudu service at %s",
        "Failedtodeploywebapppackageusingkuduservice": "Failed to deploy webapp package using kudu service : %s",
        "Unabletodeploywebappresponsecode": "Unable to deploy webapp due to error code : %s",
        "Compressedfolderintozip": "Compressed folder %s into zip : %s",
        "Initiateddeploymentviakuduserviceforwebapppackage": "Initiated deployment via kudu service for webapp package : %s",
        "MSDeploygeneratedpackageareonlysupportedforWindowsplatform": "MSDeploy generated package are only supported for Windows platform.",
        "UnsupportedinstalledversionfoundforMSDeployversionshouldbealteast3orabove": "Unsupported installed version: %s found for MSDeploy. version should be alteast 3 or above",
        "UnabletofindthelocationofMSDeployfromregistryonmachineError": "Unable to find the location of MS Deploy from registry on machine (Error : %s)",
        "Nopackagefoundwithspecifiedpattern": "No package found with specified pattern",
        "MorethanonepackagematchedwithspecifiedpatternPleaserestrainthesearchpatern": "More than one package matched with specified pattern. Please restrain the search patern.",
        "Trytodeploywebappagainwithappofflineoptionselected": "Try to deploy web app again with app_offline option selected.",
<<<<<<< HEAD
        "AppOfflineModeenabled": "App Offline Mode enabled.",
        "Failedtoenableappofflinemode": "Failed to enable app offline mode. Status Code: %s (%s)",
        "AppOflineModedisabled": "App Offline Mode disabled.",
        "FailedtodisableAppOfflineMode": "Failed to disable App Offline Mode. Status Code: %s (%s)",
        "WebAppDoesntExist": "Webapp '%s' doesn't exist. Webapp should exist before deployment."
=======
        "NOJSONfilematchedwithspecificpattern": "NO JSON file matched with specific pattern",
        "JSONvariablesubstitutioncanonlybeappliedforJSONfiles": "JSON variable substitution can only be applied for JSON files",
        "Unabletofindnodewithtaginprovidedxmlfile": "Unable to find node with tag '%s' in provided xml file.",
        "Configfiledoesntexists": "Config file %s doesn't exist.",
        "Providednodeisempty": "Provided node is empty.",
        "Configfileupdated": "Config file %s updated.",
        "Failedtowritetoconfigfilewitherror": "Failed to write to config file %s with error : %s",
        "Erroroccurredwhileprocessingxmlnode": "Error occurred while processing xml node : %s.",
        "Processingsubstitutionforxmlnode": "Processing substitution for xml node : %s",
        "AppOfflineModeenabled": "App Offline Mode enabled.",		
        "Failedtoenableappofflinemode": "Failed to enable app offline mode. Status Code: %s (%s)",		
        "AppOflineModedisabled": "App Offline Mode disabled.",		
        "FailedtodisableAppOfflineMode": "Failed to disable App Offline Mode. Status Code: %s (%s)",
        "Initiatedvariablesubstitutioninconfigfile": "Initiated variable substitution in config file : %s",
        "CannotPerformXdtTransformationOnNonWindowsPlatform": "Cannot Perform XDT Transformations on a Non-Windows platform.",
        "XdtTransformationErrorWhileTransforming": "XDT Transformation Error while transforming %s using %s.",
        "PublishusingwebdeployoptionsaresupportedonlywhenusingWindowsagent": "Publish using webdeploy options are supported only when using Windows agent"
>>>>>>> e20da768
    }
}<|MERGE_RESOLUTION|>--- conflicted
+++ resolved
@@ -258,13 +258,6 @@
         "Nopackagefoundwithspecifiedpattern": "No package found with specified pattern",
         "MorethanonepackagematchedwithspecifiedpatternPleaserestrainthesearchpatern": "More than one package matched with specified pattern. Please restrain the search patern.",
         "Trytodeploywebappagainwithappofflineoptionselected": "Try to deploy web app again with app_offline option selected.",
-<<<<<<< HEAD
-        "AppOfflineModeenabled": "App Offline Mode enabled.",
-        "Failedtoenableappofflinemode": "Failed to enable app offline mode. Status Code: %s (%s)",
-        "AppOflineModedisabled": "App Offline Mode disabled.",
-        "FailedtodisableAppOfflineMode": "Failed to disable App Offline Mode. Status Code: %s (%s)",
-        "WebAppDoesntExist": "Webapp '%s' doesn't exist. Webapp should exist before deployment."
-=======
         "NOJSONfilematchedwithspecificpattern": "NO JSON file matched with specific pattern",
         "JSONvariablesubstitutioncanonlybeappliedforJSONfiles": "JSON variable substitution can only be applied for JSON files",
         "Unabletofindnodewithtaginprovidedxmlfile": "Unable to find node with tag '%s' in provided xml file.",
@@ -281,7 +274,7 @@
         "Initiatedvariablesubstitutioninconfigfile": "Initiated variable substitution in config file : %s",
         "CannotPerformXdtTransformationOnNonWindowsPlatform": "Cannot Perform XDT Transformations on a Non-Windows platform.",
         "XdtTransformationErrorWhileTransforming": "XDT Transformation Error while transforming %s using %s.",
-        "PublishusingwebdeployoptionsaresupportedonlywhenusingWindowsagent": "Publish using webdeploy options are supported only when using Windows agent"
->>>>>>> e20da768
+        "PublishusingwebdeployoptionsaresupportedonlywhenusingWindowsagent": "Publish using webdeploy options are supported only when using Windows agent",
+        "WebAppDoesntExist": "Webapp '%s' doesn't exist. Webapp should exist before deployment."
     }
 }