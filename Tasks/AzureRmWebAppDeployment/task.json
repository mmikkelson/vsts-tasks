--- conflicted
+++ resolved
@@ -12,13 +12,8 @@
     "author": "Microsoft Corporation",
     "version": {
         "Major": 2,
-<<<<<<< HEAD
         "Minor": 1,
-        "Patch": 1
-=======
-        "Minor": 0,
-        "Patch": 2
->>>>>>> eaebd6fc
+        "Patch": 0
     },
     "minimumAgentVersion": "1.102.0",
     "groups": [
@@ -289,13 +284,9 @@
         "UnabletofindthelocationofMSDeployfromregistryonmachineError": "Unable to find the location of MS Deploy from registry on machine (Error : %s)",
         "Nopackagefoundwithspecifiedpattern": "No package found with specified pattern",
         "MorethanonepackagematchedwithspecifiedpatternPleaserestrainthesearchpatern": "More than one package matched with specified pattern. Please restrain the search patern.",
-<<<<<<< HEAD
         "UpgradeAgent": "Task requires a 2.104.1 agent or higher. Please upgrade the agent",
         "NOJSONfilematchedwithspecificpattern": "NO JSON file matched with specific pattern",
-        "JSONvariablesubstitutioncanonlybeappliedforJSONfiles": "JSON variable substitution can only be applied for JSON files"
-    }
-=======
+        "JSONvariablesubstitutioncanonlybeappliedforJSONfiles": "JSON variable substitution can only be applied for JSON files",
         "Trytodeploywebappagainwithappofflineoptionselected": "Try to deploy web app again with app_offline option selected."
   }
->>>>>>> eaebd6fc
 }