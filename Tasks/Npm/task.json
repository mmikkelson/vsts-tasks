--- conflicted
+++ resolved
@@ -8,13 +8,8 @@
     "author": "Microsoft Corporation",
     "version": {
         "Major": 0,
-<<<<<<< HEAD
         "Minor": 3,
         "Patch": 0
-=======
-        "Minor": 2,
-        "Patch": 22
->>>>>>> f68c079a
     },
     "runsOn": [
         "Agent",
