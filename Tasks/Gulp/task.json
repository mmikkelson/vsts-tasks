--- conflicted
+++ resolved
@@ -15,13 +15,8 @@
     "author": "Microsoft Corporation",
     "version": {
         "Major": 0,
-<<<<<<< HEAD
         "Minor": 6,
         "Patch": 0
-=======
-        "Minor": 5,
-        "Patch": 31
->>>>>>> f68c079a
     },
     "demands": [
         "node.js"
