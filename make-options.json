--- conflicted
+++ resolved
@@ -34,12 +34,9 @@
         "Gulp",
         "IISWebAppDeploymentOnMachineGroup",
         "IISWebAppManagementOnMachineGroup",
-<<<<<<< HEAD
-        "InstallSSHKey",
-=======
         "InstallAppleCertificate",
         "InstallAppleProvisioningProfile",
->>>>>>> a67d378b
+        "InstallSSHKey",
         "JenkinsDownloadArtifacts",
         "JenkinsQueueJob",
         "Kubernetes",
